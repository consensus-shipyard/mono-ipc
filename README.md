# IPC Solidity Actors
[![SAST](https://github.com/consensus-shipyard/ipc-solidity-actors/actions/workflows/sast.yaml/badge.svg)](https://github.com/consensus-shipyard/ipc-solidity-actors/actions/workflows/sast.yaml)
[![Tests](https://github.com/consensus-shipyard/ipc-solidity-actors/actions/workflows/test.yml/badge.svg)](https://github.com/consensus-shipyard/ipc-solidity-actors/actions/workflows/test.yml)

**‼️ The IPC Agent, the IPC actors (Rust, Solidity), and Eudico haven't been audited, tested in depth, or otherwise verified.
Moreover, the system is missing critical recovery functionality in case of crashes.
There are multiple ways in which you may lose funds moved into an IPC subnet,
and we strongly advise against deploying IPC on mainnet and/or using it with tokens with real value.**

This repository includes the reference implementation of all the actors (i.e. smart contracts)
responsible for the operation of the IPC (Inter-Planetary Consensus) protocol.
These actors are written in Solidity and target Filecoin’s FEVM. 

The project accommodates the following main contracts

- `GatewayDiamond.sol`: Implementation of the IPC Gateway within the Diamond pattern.
- `SubnetActorDiamond.sol`: Reference implementation of an IPC SubnetActor within the Diamond pattern.
- `SubnetRegistry.sol`: Registry contract for seamlessly deploying subnet actors.

# Documentation

## High-level Overview

The original idea of IPC is presented in these [paper](https://research.protocol.ai/publications/hierarchical-consensus-a-horizontal-scaling-framework-for-blockchains/delarocha2022.pdf), [post](https://docs.filecoin.io/basics/interplanetary-consensus/overview/) and [video](https://www.youtube.com/watch?v=G7d5KNRZdp0). The protocol has evolved a lot since the original paper, so take it as a high-level description of the system. 

## Specification

The current specification draft is available [here](https://github.com/consensus-shipyard/IPC-design-reference-spec/blob/main/main.pdf).

# Deploying IPC Solidity contracts
Before deploying the contract, you'll need to configure the `RPC_URL` and `PRIVATE_KEY` environmental variables
to point to your network provider and the private key of the address you want to use for the deployment, respectively.

Alternatively, you can rename the `env.template` file included in the repo to `.env`, set your variables there,
and run `source .env` before running the deployment scripts.

To deploy the IPC Solidity contracts in an FEVM network, you can directly run the following: 
```bash
make deploy-ipc
```
The scripts run by `make` make use of hardhat under the hood. The default network for the deployment is `localnet` as configured in `hardhat.config.ts`.
To deploy the contracts in some other network configured in the Hardhat config you can run the following: 
```bash
make deploy-ipc NETWORK=<network-name>
```
## Branching Strategy

### Production branch

The production branch is `main`.
The `main` branch is always compatible with the "stable" release of the IPC agent that's running on Spacenet.
Updates to `main` **always** come from the `dev` branch.

### Development branch

The primary development branch is `dev`.
`dev` contains the most up-to-date software but may not be compatible with the version of the contracts deployed on spacenet and the `main` branch of the IPC agent. Only use `dev` if doing a full local deployment, but note that the packaged deployment scripts default to checking out `main` branches instead of `dev`.

# Actors overview

## Gateway

The purpose of the Gateway is to

1. serve as a register for the subnets of a given chain, dictating the rules for adding and removing new subnets
2. route cross chain messages
    1. store messages that are traveling from upper subnets in the hierarchy down to subnets that are on the same branch of their own chain (top-down messages) 
    2. prepare epoch-defined checkpoints that collect messages traveling from lower levels of the hierarchy upwards (bottom-up messages)
3. distribute rewards to SubnetActors of child subnets 

## SubnetActor

The purpose of the SubnetActor is to

1. keep track of a subnet’s parameters (name, parent, consensus, staking parameters, status, etc.)
2. provide validators with the ability to join and leave the subnet
3. manage validators’ stake
4. manage the subnet’s status
5. allows validators to submit checkpoints and to commit them to the Gateway once the majority is reached
6. distribute rewards, received from the Gateway, to validators

## SubnetRegistry
The purpose of the SubnetRegistry is to

1. deploy instances of the SubnetActor. Its role is to be the subnet actor factory in a subnet.

# Building & Testing with Forge

To build all contracts, run

```bash
forge build
```

The build artifacts (contracts’ ABI `.json` files), can be found in the `out` directory.

To run all repo tests run

```bash
forge test -vvv --ffi
```

And to generate coverage report run

```bash
forge coverage
```

# Development

Before committing:

```bash
make format
make lint
make test
make slither
```
or
```bash
make prepare
```

<<<<<<< HEAD
Use `make storage` to check that the storage layout has not been corrupted.
=======
# Bugs
Please report any bugs using the [issue tracker](https://github.com/consensus-shipyard/ipc-solidity-actors/issues).
>>>>>>> f96a2932
<|MERGE_RESOLUTION|>--- conflicted
+++ resolved
@@ -121,9 +121,7 @@
 make prepare
 ```
 
-<<<<<<< HEAD
 Use `make storage` to check that the storage layout has not been corrupted.
-=======
+
 # Bugs
-Please report any bugs using the [issue tracker](https://github.com/consensus-shipyard/ipc-solidity-actors/issues).
->>>>>>> f96a2932
+Please report any bugs using the [issue tracker](https://github.com/consensus-shipyard/ipc-solidity-actors/issues).