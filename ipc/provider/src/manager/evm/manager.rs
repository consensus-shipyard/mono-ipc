// Copyright 2022-2024 Protocol Labs
// SPDX-License-Identifier: MIT

use std::borrow::Borrow;
use std::collections::{BTreeMap, HashMap};
use std::sync::{Arc, RwLock};
use std::time::Duration;

use ethers_contract::{ContractError, EthLogDecode, LogMeta};
use ipc_actors_abis::{
    checkpointing_facet, gateway_getter_facet, gateway_manager_facet, gateway_messenger_facet,
    lib_gateway, lib_quorum, lib_staking_change_log, register_subnet_facet,
    subnet_actor_checkpointing_facet, subnet_actor_getter_facet, subnet_actor_manager_facet,
    subnet_actor_reward_facet,
};
use ipc_api::evm::{fil_to_eth_amount, payload_to_evm_address, subnet_id_to_evm_addresses};
use ipc_api::validator::from_contract_validators;
use reqwest::header::HeaderValue;
use reqwest::Client;
use std::net::{IpAddr, SocketAddr};

use ipc_api::subnet::{Asset, AssetKind, PermissionMode};
use ipc_api::{eth_to_fil_amount, ethers_address_to_fil_address};

use crate::config::subnet::SubnetConfig;
use crate::config::Subnet;
use crate::lotus::message::ipc::SubnetInfo;
use crate::manager::subnet::{
    BottomUpCheckpointRelayer, GetBlockHashResult, SubnetGenesisInfo, TopDownFinalityQuery,
    TopDownQueryPayload,
};
use crate::manager::{EthManager, SubnetManager};
use anyhow::{anyhow, Context, Result};
use async_trait::async_trait;
use ethers::abi::Tokenizable;
use ethers::contract::abigen;
use ethers::prelude::k256::ecdsa::SigningKey;
use ethers::prelude::{Signer, SignerMiddleware};
use ethers::providers::{Authorization, Http, Middleware, Provider};
use ethers::signers::{LocalWallet, Wallet};
use ethers::types::{BlockId, Eip1559TransactionRequest, ValueOrArray, I256, U256};

use fvm_shared::clock::ChainEpoch;
use fvm_shared::{address::Address, econ::TokenAmount};
use ipc_api::checkpoint::{
    BottomUpCheckpoint, BottomUpCheckpointBundle, QuorumReachedEvent, Signature,
};
use ipc_api::cross::IpcEnvelope;
use ipc_api::staking::{StakingChangeRequest, ValidatorInfo, ValidatorStakingInfo};
use ipc_api::subnet::ConstructParams;
use ipc_api::subnet_id::SubnetID;
use ipc_wallet::{EthKeyAddress, EvmKeyStore, PersistentKeyStore};
use num_traits::ToPrimitive;
use std::result;

pub type DefaultSignerMiddleware = SignerMiddleware<Provider<Http>, Wallet<SigningKey>>;

/// Default polling time used by the Ethers provider to check for pending
/// transactions and events. Default is 7, and for our child subnets we
/// can reduce it to the block time (or potentially less)
const ETH_PROVIDER_POLLING_TIME: Duration = Duration::from_secs(1);
/// Maximum number of retries to fetch a transaction receipt.
/// The number of retries should ensure that for the block time
/// of the network the number of retires considering the polling
/// time above waits enough tie to get the transaction receipt.
/// We currently support a low polling time and high number of
/// retries so these numbers accommodate fast subnets with slow
/// roots (like Calibration and mainnet).
const TRANSACTION_RECEIPT_RETRIES: usize = 200;

/// The majority vote percentage for checkpoint submission when creating a subnet.
const SUBNET_MAJORITY_PERCENTAGE: u8 = 67;

pub struct EthSubnetManager {
    keystore: Option<Arc<RwLock<PersistentKeyStore<EthKeyAddress>>>>,
    ipc_contract_info: IPCContractInfo,
}

/// Keep track of the on chain information for the subnet manager
struct IPCContractInfo {
    gateway_addr: ethers::types::Address,
    registry_addr: ethers::types::Address,
    chain_id: u64,
    provider: Provider<Http>,
}

//TODO receive clarity on this implementation
abigen!(
    IERC20,
    r#"[
        function approve(address spender, uint256 amount) external returns (bool)
        event Transfer(address indexed from, address indexed to, uint256 value)
        event Approval(address indexed owner, address indexed spender, uint256 value)
    ]"#,
);

#[async_trait]
impl TopDownFinalityQuery for EthSubnetManager {
    async fn genesis_epoch(&self, subnet_id: &SubnetID) -> Result<ChainEpoch> {
        let address = contract_address_from_subnet(subnet_id)?;
        tracing::info!("querying genesis epoch in evm subnet contract: {address:}");

        let evm_subnet_id = gateway_getter_facet::SubnetID::try_from(subnet_id)?;

        let contract = gateway_getter_facet::GatewayGetterFacet::new(
            self.ipc_contract_info.gateway_addr,
            Arc::new(self.ipc_contract_info.provider.clone()),
        );
        let (exists, subnet) = contract.get_subnet(evm_subnet_id).call().await?;
        if !exists {
            return Err(anyhow!("subnet: {} does not exists", subnet_id));
        }
        Ok(subnet.genesis_epoch.as_u64() as ChainEpoch)
    }

    async fn chain_head_height(&self) -> Result<ChainEpoch> {
        let block = self
            .ipc_contract_info
            .provider
            .get_block_number()
            .await
            .context("cannot get evm block number")?;
        Ok(block.as_u64() as ChainEpoch)
    }

    async fn get_top_down_msgs(
        &self,
        subnet_id: &SubnetID,
        epoch: ChainEpoch,
    ) -> Result<TopDownQueryPayload<Vec<IpcEnvelope>>> {
        let gateway_contract = gateway_manager_facet::GatewayManagerFacet::new(
            self.ipc_contract_info.gateway_addr,
            Arc::new(self.ipc_contract_info.provider.clone()),
        );

        let topic1 = contract_address_from_subnet(subnet_id)?;
        tracing::debug!(
            "getting top down messages for subnet: {:?} with topic 1: {}",
            subnet_id,
            topic1,
        );

        let ev = gateway_contract
            .event::<lib_gateway::NewTopDownMessageFilter>()
            .from_block(epoch as u64)
            .to_block(epoch as u64)
            .topic1(topic1)
            .address(ValueOrArray::Value(gateway_contract.address()));

        let mut messages = vec![];
        let mut hash = None;
        for (event, meta) in query_with_meta(ev, gateway_contract.client()).await? {
            if let Some(h) = hash {
                if h != meta.block_hash {
                    return Err(anyhow!("block hash not equal"));
                }
            } else {
                hash = Some(meta.block_hash);
            }

            messages.push(IpcEnvelope::try_from(event.message)?);
        }

        let block_hash = if let Some(h) = hash {
            h.0.to_vec()
        } else {
            self.get_block_hash(epoch).await?.block_hash
        };
        Ok(TopDownQueryPayload {
            value: messages,
            block_hash,
        })
    }

    async fn get_block_hash(&self, height: ChainEpoch) -> Result<GetBlockHashResult> {
        let block = self
            .ipc_contract_info
            .provider
            .get_block(height as u64)
            .await?
            .ok_or_else(|| anyhow!("height does not exist"))?;

        Ok(GetBlockHashResult {
            parent_block_hash: block.parent_hash.to_fixed_bytes().to_vec(),
            block_hash: block
                .hash
                .ok_or_else(|| anyhow!("block hash is empty"))?
                .to_fixed_bytes()
                .to_vec(),
        })
    }

    async fn get_validator_changeset(
        &self,
        subnet_id: &SubnetID,
        epoch: ChainEpoch,
    ) -> Result<TopDownQueryPayload<Vec<StakingChangeRequest>>> {
        let address = contract_address_from_subnet(subnet_id)?;
        tracing::info!("querying validator changes in evm subnet contract: {address:}");

        let contract = subnet_actor_manager_facet::SubnetActorManagerFacet::new(
            address,
            Arc::new(self.ipc_contract_info.provider.clone()),
        );

        let ev = contract
            .event::<lib_staking_change_log::NewStakingChangeRequestFilter>()
            .from_block(epoch as u64)
            .to_block(epoch as u64)
            .address(ValueOrArray::Value(contract.address()));

        let mut changes = vec![];
        let mut hash = None;
        for (event, meta) in query_with_meta(ev, contract.client()).await? {
            if let Some(h) = hash {
                if h != meta.block_hash {
                    return Err(anyhow!("block hash not equal"));
                }
            } else {
                hash = Some(meta.block_hash);
            }
            changes.push(StakingChangeRequest::try_from(event)?);
        }

        let block_hash = if let Some(h) = hash {
            h.0.to_vec()
        } else {
            self.get_block_hash(epoch).await?.block_hash
        };
        Ok(TopDownQueryPayload {
            value: changes,
            block_hash,
        })
    }

    async fn latest_parent_finality(&self) -> Result<ChainEpoch> {
        tracing::info!("querying latest parent finality ");

        let contract = gateway_getter_facet::GatewayGetterFacet::new(
            self.ipc_contract_info.gateway_addr,
            Arc::new(self.ipc_contract_info.provider.clone()),
        );
        let finality = contract.get_latest_parent_finality().call().await?;
        Ok(finality.height.as_u64() as ChainEpoch)
    }
}

#[async_trait]
impl SubnetManager for EthSubnetManager {
    async fn create_subnet(&self, from: Address, params: ConstructParams) -> Result<Address> {
        self.ensure_same_gateway(&params.ipc_gateway_addr)?;

        let min_validator_stake = params
            .min_validator_stake
            .atto()
            .to_u128()
            .ok_or_else(|| anyhow!("invalid min validator stake"))?;

        tracing::debug!("calling create subnet for EVM manager");

        let route = subnet_id_to_evm_addresses(&params.parent)?;
        tracing::debug!("root SubnetID as Ethereum type: {route:?}");

        let params = register_subnet_facet::ConstructorParams {
            parent_id: register_subnet_facet::SubnetID {
                root: params.parent.root_id(),
                route,
            },
            ipc_gateway_addr: self.ipc_contract_info.gateway_addr,
            consensus: params.consensus as u64 as u8,
            min_activation_collateral: ethers::types::U256::from(min_validator_stake),
            min_validators: params.min_validators,
            bottom_up_check_period: params.bottomup_check_period as u64,
            majority_percentage: SUBNET_MAJORITY_PERCENTAGE,
            active_validators_limit: params.active_validators_limit,
            power_scale: 3,
            permission_mode: params.permission_mode as u8,
            supply_source: register_subnet_facet::Asset::try_from(params.supply_source)?,
            collateral_source: register_subnet_facet::Asset::try_from(params.collateral_source)?,
            validator_gater: payload_to_evm_address(params.validator_gater.payload())?,
        };

        tracing::info!("creating subnet on evm with params: {params:?}");

        let signer = self.get_signer(&from)?;
        let signer = Arc::new(signer);
        let registry_contract = register_subnet_facet::RegisterSubnetFacet::new(
            self.ipc_contract_info.registry_addr,
            signer.clone(),
        );

        let call = call_with_premium_estimation(signer, registry_contract.new_subnet_actor(params))
            .await?;
        // TODO: Edit call to get estimate premium
        let pending_tx = call.send().await?;
        // We need the retry to parse the deployment event. At the time of this writing, it's a bug
        // in current FEVM that without the retries, events are not picked up.
        // See https://github.com/filecoin-project/community/discussions/638 for more info and updates.
        let receipt = pending_tx.retries(TRANSACTION_RECEIPT_RETRIES).await?;
        match receipt {
            Some(r) => {
                for log in r.logs {
                    tracing::debug!("log: {log:?}");

                    match ethers_contract::parse_log::<register_subnet_facet::SubnetDeployedFilter>(
                        log,
                    ) {
                        Ok(subnet_deploy) => {
                            let register_subnet_facet::SubnetDeployedFilter { subnet_addr } =
                                subnet_deploy;

                            tracing::debug!("subnet deployed at {subnet_addr:?}");
                            return ethers_address_to_fil_address(&subnet_addr);
                        }
                        Err(_) => {
                            tracing::debug!("no event for subnet actor published yet, continue");
                            continue;
                        }
                    }
                }
                Err(anyhow!("no logs receipt"))
            }
            None => Err(anyhow!("no receipt for event, txn not successful")),
        }
    }

    async fn join_subnet(
        &self,
        subnet: SubnetID,
        from: Address,
        collateral: TokenAmount,
        pub_key: Vec<u8>,
    ) -> Result<ChainEpoch> {
        let collateral = collateral
            .atto()
            .to_u128()
            .ok_or_else(|| anyhow!("invalid min validator stake"))?;

        let address = contract_address_from_subnet(&subnet)?;
        tracing::info!(
            "interacting with evm subnet contract: {address:} with collateral: {collateral:}"
        );

        let signer = Arc::new(self.get_signer(&from)?);
        let contract =
            subnet_actor_manager_facet::SubnetActorManagerFacet::new(address, signer.clone());

        let mut txn = contract.join(ethers::types::Bytes::from(pub_key), U256::from(collateral));
        txn = self.handle_txn_token(&subnet, txn, collateral, 0).await?;

        let txn = call_with_premium_estimation(signer, txn).await?;

        // Use the pending state to get the nonce because there could have been a pre-fund. Best would be to use this for everything.
        let txn = txn.block(BlockId::Number(ethers::types::BlockNumber::Pending));

        let pending_tx = txn.send().await?;
        let receipt = pending_tx.retries(TRANSACTION_RECEIPT_RETRIES).await?;
        block_number_from_receipt(receipt)
    }

    async fn pre_fund(&self, subnet: SubnetID, from: Address, balance: TokenAmount) -> Result<()> {
        let balance = balance
            .atto()
            .to_u128()
            .ok_or_else(|| anyhow!("invalid initial balance"))?;

        let address = contract_address_from_subnet(&subnet)?;
        tracing::info!("interacting with evm subnet contract: {address:} with balance: {balance:}");

        let signer = Arc::new(self.get_signer(&from)?);
        let contract =
            subnet_actor_manager_facet::SubnetActorManagerFacet::new(address, signer.clone());

        let mut txn = contract.pre_fund(U256::from(balance));
        txn = self.handle_txn_token(&subnet, txn, 0, balance).await?;

        let txn = call_with_premium_estimation(signer, txn).await?;

        txn.send().await?;
        Ok(())
    }

    async fn pre_release(
        &self,
        subnet: SubnetID,
        from: Address,
        amount: TokenAmount,
    ) -> Result<()> {
        let address = contract_address_from_subnet(&subnet)?;
        tracing::info!("pre-release funds from {subnet:} at contract: {address:}");

        let amount = amount
            .atto()
            .to_u128()
            .ok_or_else(|| anyhow!("invalid pre-release amount"))?;

        let signer = Arc::new(self.get_signer(&from)?);
        let contract =
            subnet_actor_manager_facet::SubnetActorManagerFacet::new(address, signer.clone());

        call_with_premium_estimation(signer, contract.pre_release(amount.into()))
            .await?
            .send()
            .await?
            .await?;

        Ok(())
    }

    async fn stake(&self, subnet: SubnetID, from: Address, collateral: TokenAmount) -> Result<()> {
        let collateral = collateral
            .atto()
            .to_u128()
            .ok_or_else(|| anyhow!("invalid collateral amount"))?;

        let address = contract_address_from_subnet(&subnet)?;
        tracing::info!(
            "interacting with evm subnet contract: {address:} with collateral: {collateral:}"
        );

        let signer = Arc::new(self.get_signer(&from)?);
        let contract =
            subnet_actor_manager_facet::SubnetActorManagerFacet::new(address, signer.clone());

        let mut txn = contract.stake(U256::from(collateral));
        txn = self.handle_txn_token(&subnet, txn, collateral, 0).await?;

        let txn = call_with_premium_estimation(signer, txn).await?;

        txn.send().await?.await?;

        Ok(())
    }

    async fn unstake(
        &self,
        subnet: SubnetID,
        from: Address,
        collateral: TokenAmount,
    ) -> Result<()> {
        let collateral = collateral
            .atto()
            .to_u128()
            .ok_or_else(|| anyhow!("invalid collateral amount"))?;

        let address = contract_address_from_subnet(&subnet)?;
        tracing::info!(
            "interacting with evm subnet contract: {address:} with collateral: {collateral:}"
        );

        let signer = Arc::new(self.get_signer(&from)?);
        let contract =
            subnet_actor_manager_facet::SubnetActorManagerFacet::new(address, signer.clone());

        let txn = call_with_premium_estimation(signer, contract.unstake(collateral.into())).await?;
        txn.send().await?.await?;

        Ok(())
    }

    async fn leave_subnet(&self, subnet: SubnetID, from: Address) -> Result<()> {
        let address = contract_address_from_subnet(&subnet)?;
        tracing::info!("leaving evm subnet: {subnet:} at contract: {address:}");

        let signer = Arc::new(self.get_signer(&from)?);
        let contract =
            subnet_actor_manager_facet::SubnetActorManagerFacet::new(address, signer.clone());

        call_with_premium_estimation(signer, contract.leave())
            .await?
            .send()
            .await?
            .await?;

        Ok(())
    }

    async fn kill_subnet(&self, subnet: SubnetID, from: Address) -> Result<()> {
        let address = contract_address_from_subnet(&subnet)?;
        tracing::info!("kill evm subnet: {subnet:} at contract: {address:}");

        let signer = Arc::new(self.get_signer(&from)?);
        let contract =
            subnet_actor_manager_facet::SubnetActorManagerFacet::new(address, signer.clone());

        call_with_premium_estimation(signer, contract.kill())
            .await?
            .send()
            .await?
            .await?;

        Ok(())
    }

    async fn list_child_subnets(
        &self,
        gateway_addr: Address,
    ) -> Result<HashMap<SubnetID, SubnetInfo>> {
        self.ensure_same_gateway(&gateway_addr)?;

        let gateway_contract = gateway_getter_facet::GatewayGetterFacet::new(
            self.ipc_contract_info.gateway_addr,
            Arc::new(self.ipc_contract_info.provider.clone()),
        );

        let mut s = HashMap::new();

        let evm_subnets = gateway_contract.list_subnets().call().await?;
        tracing::debug!("raw subnet: {evm_subnets:?}");

        for subnet in evm_subnets {
            let info = SubnetInfo::try_from(subnet)?;
            s.insert(info.id.clone(), info);
        }

        Ok(s)
    }

    async fn claim_collateral(&self, subnet: SubnetID, from: Address) -> Result<()> {
        let address = contract_address_from_subnet(&subnet)?;
        tracing::info!("claim collateral evm subnet: {subnet:} at contract: {address:}");

        let signer = Arc::new(self.get_signer(&from)?);
        let contract =
            subnet_actor_reward_facet::SubnetActorRewardFacet::new(address, signer.clone());

        call_with_premium_estimation(signer, contract.claim())
            .await?
            .send()
            .await?
            .await?;

        Ok(())
    }

    async fn fund(
        &self,
        subnet: SubnetID,
        gateway_addr: Address,
        from: Address,
        to: Address,
        amount: TokenAmount,
    ) -> Result<ChainEpoch> {
        self.ensure_same_gateway(&gateway_addr)?;

        let value = amount
            .atto()
            .to_u128()
            .ok_or_else(|| anyhow!("invalid value to fund"))?;

        tracing::info!("fund with evm gateway contract: {gateway_addr:} with value: {value:}, original: {amount:?}");

        let evm_subnet_id = gateway_manager_facet::SubnetID::try_from(&subnet)?;
        tracing::debug!("evm subnet id to fund: {evm_subnet_id:?}");

        let signer = Arc::new(self.get_signer(&from)?);
        let gateway_contract = gateway_manager_facet::GatewayManagerFacet::new(
            self.ipc_contract_info.gateway_addr,
            signer.clone(),
        );

        let mut txn = gateway_contract.fund(
            evm_subnet_id,
            gateway_manager_facet::FvmAddress::try_from(to)?,
        );
        txn.tx.set_value(value);
        let txn = call_with_premium_estimation(signer, txn).await?;

        let pending_tx = txn.send().await?;
        let receipt = pending_tx.retries(TRANSACTION_RECEIPT_RETRIES).await?;
        block_number_from_receipt(receipt)
    }

    /// Approves the `from` address to use up to `amount` tokens from `token_address`.
    async fn approve_token(
        &self,
        subnet: SubnetID,
        from: Address,
        amount: TokenAmount,
    ) -> Result<ChainEpoch> {
        log::debug!("approve token, subnet: {subnet}, amount: {amount}, from: {from}");

        let value = fil_amount_to_eth_amount(&amount)?;

        let signer = Arc::new(self.get_signer(&from)?);

        let subnet_supply_source = self.get_subnet_supply_source(&subnet).await?;
        if subnet_supply_source.kind != AssetKind::ERC20 {
            return Err(anyhow!("Invalid operation: Expected the subnet's supply source to be ERC20, but found a different kind."));
        }

        let token_address = payload_to_evm_address(
            subnet_supply_source
                .token_address
                .ok_or_else(|| anyhow!("zero adress not erc20"))?
                .payload(),
        )?;
        let token_contract = IERC20::new(token_address, signer.clone());

        let txn = token_contract.approve(self.ipc_contract_info.gateway_addr, value);
        let txn = call_with_premium_estimation(signer, txn).await?;

        let pending_tx = txn.send().await?;
        let receipt = pending_tx.retries(TRANSACTION_RECEIPT_RETRIES).await?;
        block_number_from_receipt(receipt)
    }

    async fn fund_with_token(
        &self,
        subnet: SubnetID,
        from: Address,
        to: Address,
        amount: TokenAmount,
    ) -> Result<ChainEpoch> {
        tracing::debug!(
            "fund with token, subnet: {subnet}, amount: {amount}, from: {from}, to: {to}"
        );

        let value = fil_amount_to_eth_amount(&amount)?;
        let evm_subnet_id = gateway_manager_facet::SubnetID::try_from(&subnet)?;

        let signer = Arc::new(self.get_signer(&from)?);
        let gateway_contract = gateway_manager_facet::GatewayManagerFacet::new(
            self.ipc_contract_info.gateway_addr,
            signer.clone(),
        );

        let txn = gateway_contract.fund_with_token(
            evm_subnet_id,
            gateway_manager_facet::FvmAddress::try_from(to)?,
            value,
        );
        let txn = call_with_premium_estimation(signer, txn).await?;

        let pending_tx = txn.send().await?;
        let receipt = pending_tx.retries(TRANSACTION_RECEIPT_RETRIES).await?;
        block_number_from_receipt(receipt)
    }

    async fn release(
        &self,
        gateway_addr: Address,
        from: Address,
        to: Address,
        amount: TokenAmount,
    ) -> Result<ChainEpoch> {
        self.ensure_same_gateway(&gateway_addr)?;

        let value = amount
            .atto()
            .to_u128()
            .ok_or_else(|| anyhow!("invalid value to fund"))?;

        tracing::info!("release with evm gateway contract: {gateway_addr:} with value: {value:}");

        let signer = Arc::new(self.get_signer(&from)?);
        let gateway_contract = gateway_manager_facet::GatewayManagerFacet::new(
            self.ipc_contract_info.gateway_addr,
            signer.clone(),
        );
        let mut txn = gateway_contract.release(gateway_manager_facet::FvmAddress::try_from(to)?);
        txn.tx.set_value(value);
        let txn = call_with_premium_estimation(signer, txn).await?;

        let pending_tx = txn.send().await?;
        let receipt = pending_tx.retries(TRANSACTION_RECEIPT_RETRIES).await?;
        block_number_from_receipt(receipt)
    }

    /// Propagate the postbox message key. The key should be `bytes32`.
    async fn propagate(
        &self,
        _subnet: SubnetID,
        gateway_addr: Address,
        from: Address,
        postbox_msg_key: Vec<u8>,
    ) -> Result<()> {
        if postbox_msg_key.len() != 32 {
            return Err(anyhow!(
                "invalid message cid length, expect 32 but found {}",
                postbox_msg_key.len()
            ));
        }

        self.ensure_same_gateway(&gateway_addr)?;

        tracing::info!("propagate postbox evm gateway contract: {gateway_addr:} with message key: {postbox_msg_key:?}");

        let signer = Arc::new(self.get_signer(&from)?);
        let gateway_contract = gateway_messenger_facet::GatewayMessengerFacet::new(
            self.ipc_contract_info.gateway_addr,
            signer.clone(),
        );

        let mut key = [0u8; 32];
        key.copy_from_slice(&postbox_msg_key);

        call_with_premium_estimation(signer, gateway_contract.propagate(key))
            .await?
            .send()
            .await?;

        Ok(())
    }

    /// Send value between two addresses in a subnet
    async fn send_value(&self, from: Address, to: Address, amount: TokenAmount) -> Result<()> {
        let signer = Arc::new(self.get_signer(&from)?);
        let (fee, fee_cap) = premium_estimation(signer.clone()).await?;
        let tx = Eip1559TransactionRequest::new()
            .to(payload_to_evm_address(to.payload())?)
            .value(fil_to_eth_amount(&amount)?)
            .max_priority_fee_per_gas(fee)
            .max_fee_per_gas(fee_cap);

        let tx_pending = signer.send_transaction(tx, None).await?;

        tracing::info!(
            "sending FIL from {from:} to {to:} in tx {:?}",
            tx_pending.tx_hash()
        );
        tx_pending.await?;
        Ok(())
    }

    async fn wallet_balance(&self, address: &Address) -> Result<TokenAmount> {
        let balance = self
            .ipc_contract_info
            .provider
            .clone()
            .get_balance(payload_to_evm_address(address.payload())?, None)
            .await?;
        Ok(TokenAmount::from_atto(balance.as_u128()))
    }

    async fn get_chain_id(&self) -> Result<String> {
        Ok(self
            .ipc_contract_info
            .provider
            .get_chainid()
            .await?
            .to_string())
    }

    async fn get_commit_sha(&self) -> Result<[u8; 32]> {
        let gateway_contract = gateway_getter_facet::GatewayGetterFacet::new(
            self.ipc_contract_info.gateway_addr,
            Arc::new(self.ipc_contract_info.provider.clone()),
        );
        tracing::debug!(
            "gateway_contract address : {:?}",
            self.ipc_contract_info.gateway_addr
        );
        tracing::debug!(
            "gateway_contract_getter_facet address : {:?}",
            gateway_contract.address()
        );

        let commit_sha = gateway_contract
            .get_commit_sha()
            .call()
            .await
            .map_err(|e| anyhow!("cannot get commit sha due to: {e:}"))?;

        Ok(commit_sha)
    }

    async fn get_subnet_supply_source(&self, subnet: &SubnetID) -> Result<Asset> {
        let address = contract_address_from_subnet(subnet)?;
        let contract = subnet_actor_getter_facet::SubnetActorGetterFacet::new(
            address,
            Arc::new(self.ipc_contract_info.provider.clone()),
        );
        let raw = contract.collateral_source().call().await?;
        Ok(Asset::try_from(raw)?)
    }

    async fn get_subnet_collateral_source(&self, subnet: &SubnetID) -> Result<Asset> {
        let address = contract_address_from_subnet(subnet)?;
        let contract = subnet_actor_getter_facet::SubnetActorGetterFacet::new(
            address,
            Arc::new(self.ipc_contract_info.provider.clone()),
        );
        let raw = contract.collateral_source().call().await?;
        Ok(Asset::try_from(raw)?)
    }

    async fn get_genesis_info(&self, subnet: &SubnetID) -> Result<SubnetGenesisInfo> {
        let address = contract_address_from_subnet(subnet)?;
        let contract = subnet_actor_getter_facet::SubnetActorGetterFacet::new(
            address,
            Arc::new(self.ipc_contract_info.provider.clone()),
        );

        let genesis_balances = contract.genesis_balances().await?;
        let bottom_up_checkpoint_period = contract.bottom_up_check_period().call().await?.as_u64();

        Ok(SubnetGenesisInfo {
            // Active validators limit set for the child subnet.
            active_validators_limit: contract.active_validators_limit().call().await?,
            // Bottom-up checkpoint period set in the subnet actor.
            bottom_up_checkpoint_period,
            // Genesis epoch when the subnet was bootstrapped in the parent.
            genesis_epoch: self.genesis_epoch(subnet).await?,
            // Majority percentage of
            majority_percentage: contract.majority_percentage().call().await?,
            // Minimum collateral required for subnets to register into the subnet
            min_collateral: eth_to_fil_amount(&contract.min_activation_collateral().call().await?)?,
            // Custom message fee that the child subnet wants to set for cross-net messages
            validators: from_contract_validators(contract.genesis_validators().call().await?)?,
            genesis_balances: into_genesis_balance_map(genesis_balances.0, genesis_balances.1)?,
            // TODO: fixme https://github.com/consensus-shipyard/ipc-monorepo/issues/496
            permission_mode: PermissionMode::Collateral,
            supply_source: Asset {
                kind: AssetKind::Native,
                token_address: None,
            },
        })
    }

    async fn add_bootstrap(
        &self,
        subnet: &SubnetID,
        from: &Address,
        endpoint: String,
    ) -> Result<()> {
        let address = contract_address_from_subnet(subnet)?;

        if is_valid_bootstrap_addr(&endpoint).is_none() {
            return Err(anyhow!("wrong format for bootstrap endpoint"));
        }

        let signer = Arc::new(self.get_signer(from)?);
        let contract =
            subnet_actor_manager_facet::SubnetActorManagerFacet::new(address, signer.clone());

        call_with_premium_estimation(signer, contract.add_bootstrap_node(endpoint))
            .await?
            .send()
            .await?
            .await?;

        Ok(())
    }

    async fn list_bootstrap_nodes(&self, subnet: &SubnetID) -> Result<Vec<String>> {
        let address = contract_address_from_subnet(subnet)?;
        let contract = subnet_actor_getter_facet::SubnetActorGetterFacet::new(
            address,
            Arc::new(self.ipc_contract_info.provider.clone()),
        );
        Ok(contract.get_bootstrap_nodes().call().await?)
    }

    async fn get_validator_info(
        &self,
        subnet: &SubnetID,
        validator: &Address,
    ) -> Result<ValidatorInfo> {
        let address = contract_address_from_subnet(subnet)?;
        let contract = subnet_actor_getter_facet::SubnetActorGetterFacet::new(
            address,
            Arc::new(self.ipc_contract_info.provider.clone()),
        );
        let validator = payload_to_evm_address(validator.payload())?;

        let validator_info = contract.get_validator(validator).call().await?;
        let is_active = contract.is_active_validator(validator).call().await?;
        let is_waiting = contract.is_waiting_validator(validator).call().await?;

        Ok(ValidatorInfo {
            staking: ValidatorStakingInfo::try_from(validator_info)?,
            is_active,
            is_waiting,
        })
    }

    async fn set_federated_power(
        &self,
        from: &Address,
        subnet: &SubnetID,
        validators: &[Address],
        public_keys: &[Vec<u8>],
        federated_power: &[u128],
    ) -> Result<ChainEpoch> {
        let address = contract_address_from_subnet(subnet)?;
        tracing::info!("interacting with evm subnet contract: {address:}");

        let signer = Arc::new(self.get_signer(from)?);
        let contract =
            subnet_actor_manager_facet::SubnetActorManagerFacet::new(address, signer.clone());

        let addresses: Vec<ethers::core::types::Address> = validators
            .iter()
            .map(|validator_address| payload_to_evm_address(validator_address.payload()).unwrap())
            .collect();
        tracing::debug!("converted addresses: {:?}", addresses);

        let pubkeys: Vec<ethers::core::types::Bytes> = public_keys
            .iter()
            .map(|key| ethers::core::types::Bytes::from(key.clone()))
            .collect();
        tracing::debug!("converted pubkeys: {:?}", pubkeys);

        let power_u256: Vec<ethers::core::types::U256> = federated_power
            .iter()
            .map(|power| ethers::core::types::U256::from(*power))
            .collect();
        tracing::debug!("converted power: {:?}", power_u256);

        tracing::debug!("from address: {:?}", from);

        let call = contract.set_federated_power(addresses, pubkeys, power_u256);
        let txn = call_with_premium_estimation(signer, call).await?;
        let pending_tx = txn.send().await?;
        let receipt = pending_tx.retries(TRANSACTION_RECEIPT_RETRIES).await?;
        block_number_from_receipt(receipt)
    }
}

#[async_trait]
impl EthManager for EthSubnetManager {
    async fn current_epoch(&self) -> Result<ChainEpoch> {
        let block_number = self
            .ipc_contract_info
            .provider
            .get_block_number()
            .await?
            .as_u64();
        Ok(block_number as ChainEpoch)
    }

    async fn bottom_up_checkpoint(
        &self,
        epoch: ChainEpoch,
    ) -> Result<subnet_actor_checkpointing_facet::BottomUpCheckpoint> {
        let gateway_contract = gateway_getter_facet::GatewayGetterFacet::new(
            self.ipc_contract_info.gateway_addr,
            Arc::new(self.ipc_contract_info.provider.clone()),
        );
        let checkpoint = gateway_contract
            .bottom_up_checkpoint(ethers::types::U256::from(epoch as u64))
            .call()
            .await?;
        tracing::debug!("raw bottom up checkpoint from gateway: {checkpoint:?}");
        let token = checkpoint.into_token();
        let c = subnet_actor_checkpointing_facet::BottomUpCheckpoint::from_token(token)?;
        Ok(c)
    }

    async fn get_applied_top_down_nonce(&self, subnet_id: &SubnetID) -> Result<u64> {
        let route = subnet_id_to_evm_addresses(subnet_id)?;
        tracing::debug!("getting applied top down nonce for route: {route:?}");

        let evm_subnet_id = gateway_getter_facet::SubnetID {
            root: subnet_id.root_id(),
            route,
        };

        let gateway_contract = gateway_getter_facet::GatewayGetterFacet::new(
            self.ipc_contract_info.gateway_addr,
            Arc::new(self.ipc_contract_info.provider.clone()),
        );

        let (exists, nonce) = gateway_contract
            .get_top_down_nonce(evm_subnet_id)
            .call()
            .await
            .map_err(|e| anyhow!("cannot get applied top down nonce due to: {e:}"))?;

        if !exists {
            Err(anyhow!("subnet {:?} does not exists", subnet_id))
        } else {
            Ok(nonce)
        }
    }

    async fn subnet_bottom_up_checkpoint_period(&self, subnet_id: &SubnetID) -> Result<ChainEpoch> {
        let address = contract_address_from_subnet(subnet_id)?;
        let contract = subnet_actor_getter_facet::SubnetActorGetterFacet::new(
            address,
            Arc::new(self.ipc_contract_info.provider.clone()),
        );
        let period = contract.bottom_up_check_period().call().await?.as_u64();
        Ok(period as ChainEpoch)
    }

    async fn prev_bottom_up_checkpoint_hash(
        &self,
        subnet_id: &SubnetID,
        epoch: ChainEpoch,
    ) -> Result<[u8; 32]> {
        let address = contract_address_from_subnet(subnet_id)?;
        let contract = subnet_actor_getter_facet::SubnetActorGetterFacet::new(
            address,
            Arc::new(self.ipc_contract_info.provider.clone()),
        );
        let (exists, hash) = contract
            .bottom_up_checkpoint_hash_at_epoch(U256::from(epoch as u64))
            .await?;
        if !exists {
            return if epoch == 0 {
                // first ever epoch, return empty bytes
                return Ok([0u8; 32]);
            } else {
                Err(anyhow!("checkpoint does not exists: {epoch:}"))
            };
        }
        Ok(hash)
    }

    async fn min_validators(&self, subnet_id: &SubnetID) -> Result<u64> {
        let address = contract_address_from_subnet(subnet_id)?;
        let contract = subnet_actor_getter_facet::SubnetActorGetterFacet::new(
            address,
            Arc::new(self.ipc_contract_info.provider.clone()),
        );
        Ok(contract.min_validators().call().await?)
    }
}

impl EthSubnetManager {
    pub fn new(
        gateway_addr: ethers::types::Address,
        registry_addr: ethers::types::Address,
        chain_id: u64,
        provider: Provider<Http>,
        keystore: Option<Arc<RwLock<PersistentKeyStore<EthKeyAddress>>>>,
    ) -> Self {
        Self {
            keystore,
            ipc_contract_info: IPCContractInfo {
                gateway_addr,
                registry_addr,
                chain_id,
                provider,
            },
        }
    }

<<<<<<< HEAD
=======
    /// This method handles the "msg.value" based on different collateral/supply source
    /// asset kind.
>>>>>>> 828c7a10
    pub async fn handle_txn_token<B, D, M>(
        &self,
        subnet: &SubnetID,
        mut txn: ethers_contract::FunctionCall<B, D, M>,
        collateral: u128,
        balance: u128,
    ) -> anyhow::Result<ethers_contract::FunctionCall<B, D, M>>
    where
        B: std::borrow::Borrow<D>,
        M: ethers::abi::Detokenize,
    {
        let supply_source = self.get_subnet_supply_source(subnet).await?;
        let collateral_source = self.get_subnet_collateral_source(subnet).await?;

        match (supply_source.kind, collateral_source.kind) {
            (AssetKind::Native, AssetKind::Native) => _ = txn.tx.set_value(balance + collateral),
            (AssetKind::Native, AssetKind::ERC20) => _ = txn.tx.set_value(balance),
            (AssetKind::ERC20, AssetKind::Native) => _ = txn.tx.set_value(collateral),
            _ => {}
        }
        Ok(txn)
    }

    pub fn ensure_same_gateway(&self, gateway: &Address) -> Result<()> {
        let evm_gateway_addr = payload_to_evm_address(gateway.payload())?;
        if evm_gateway_addr != self.ipc_contract_info.gateway_addr {
            Err(anyhow!("Gateway address not matching with config"))
        } else {
            Ok(())
        }
    }

    pub fn keystore(&self) -> Result<Arc<RwLock<PersistentKeyStore<EthKeyAddress>>>> {
        self.keystore
            .clone()
            .ok_or(anyhow!("no evm keystore available"))
    }

    /// Get the ethers singer instance.
    /// We use filecoin addresses throughout our whole code-base
    /// and translate them to evm addresses when relevant.
    fn get_signer(&self, addr: &Address) -> Result<DefaultSignerMiddleware> {
        // convert to its underlying eth address
        let addr = payload_to_evm_address(addr.payload())?;
        let keystore = self.keystore()?;
        let keystore = keystore.read().unwrap();
        let private_key = keystore
            .get(&addr.into())?
            .ok_or_else(|| anyhow!("address {addr:} does not have private key in key store"))?;
        let wallet = LocalWallet::from_bytes(private_key.private_key())?
            .with_chain_id(self.ipc_contract_info.chain_id);

        Ok(SignerMiddleware::new(
            self.ipc_contract_info.provider.clone(),
            wallet,
        ))
    }

    pub fn from_subnet_with_wallet_store(
        subnet: &Subnet,
        keystore: Option<Arc<RwLock<PersistentKeyStore<EthKeyAddress>>>>,
    ) -> Result<Self> {
        let url = subnet.rpc_http().clone();
        let auth_token = subnet.auth_token();

        let SubnetConfig::Fevm(config) = &subnet.config;

        let mut client = Client::builder();

        if let Some(auth_token) = auth_token {
            let auth = Authorization::Bearer(auth_token);
            let mut auth_value = HeaderValue::from_str(&auth.to_string())?;
            auth_value.set_sensitive(true);

            let mut headers = reqwest::header::HeaderMap::new();
            headers.insert(reqwest::header::AUTHORIZATION, auth_value);

            client = client.default_headers(headers);
        }

        if let Some(timeout) = subnet.rpc_timeout() {
            client = client.timeout(timeout);
        }

        let client = client.build()?;

        let provider = Http::new_with_client(url, client);

        let mut provider = Provider::new(provider);
        // set polling interval for provider to fit fast child subnets block times.
        // TODO: We may want to make it dynamic so it adjusts depending on the type of network
        // so we don't have a too slow or too fast polling for the underlying block times.
        provider.set_interval(ETH_PROVIDER_POLLING_TIME);
        let gateway_address = payload_to_evm_address(config.gateway_addr.payload())?;
        let registry_address = payload_to_evm_address(config.registry_addr.payload())?;

        Ok(Self::new(
            gateway_address,
            registry_address,
            subnet.id.chain_id(),
            provider,
            keystore,
        ))
    }
}

#[async_trait]
impl BottomUpCheckpointRelayer for EthSubnetManager {
    async fn submit_checkpoint(
        &self,
        submitter: &Address,
        checkpoint: BottomUpCheckpoint,
        signatures: Vec<Signature>,
        signatories: Vec<Address>,
    ) -> anyhow::Result<ChainEpoch> {
        let address = contract_address_from_subnet(&checkpoint.subnet_id)?;
        tracing::debug!(
            "submit bottom up checkpoint: {checkpoint:?} in evm subnet contract: {address:}"
        );

        let signatures = signatures
            .into_iter()
            .map(ethers::types::Bytes::from)
            .collect::<Vec<_>>();
        let signatories = signatories
            .into_iter()
            .map(|addr| payload_to_evm_address(addr.payload()))
            .collect::<result::Result<Vec<_>, _>>()?;

        let checkpoint =
            subnet_actor_checkpointing_facet::BottomUpCheckpoint::try_from(checkpoint)?;

        let signer = Arc::new(self.get_signer(submitter)?);
        let contract = subnet_actor_checkpointing_facet::SubnetActorCheckpointingFacet::new(
            address,
            signer.clone(),
        );
        let call = contract.submit_checkpoint(checkpoint, signatories, signatures);
        let call = call_with_premium_estimation(signer, call).await?;

        let pending_tx = call.send().await?;
        let receipt = pending_tx.retries(TRANSACTION_RECEIPT_RETRIES).await?;
        block_number_from_receipt(receipt)
    }

    async fn last_bottom_up_checkpoint_height(
        &self,
        subnet_id: &SubnetID,
    ) -> anyhow::Result<ChainEpoch> {
        let address = contract_address_from_subnet(subnet_id)?;
        let contract = subnet_actor_getter_facet::SubnetActorGetterFacet::new(
            address,
            Arc::new(self.ipc_contract_info.provider.clone()),
        );
        let epoch = contract.last_bottom_up_checkpoint_height().call().await?;
        Ok(epoch.as_u64() as ChainEpoch)
    }

    async fn checkpoint_period(&self, subnet_id: &SubnetID) -> anyhow::Result<ChainEpoch> {
        let address = contract_address_from_subnet(subnet_id)?;
        let contract = subnet_actor_getter_facet::SubnetActorGetterFacet::new(
            address,
            Arc::new(self.ipc_contract_info.provider.clone()),
        );
        let epoch = contract.bottom_up_check_period().call().await?;
        Ok(epoch.as_u64() as ChainEpoch)
    }

    async fn checkpoint_bundle_at(
        &self,
        height: ChainEpoch,
    ) -> anyhow::Result<Option<BottomUpCheckpointBundle>> {
        let contract = gateway_getter_facet::GatewayGetterFacet::new(
            self.ipc_contract_info.gateway_addr,
            Arc::new(self.ipc_contract_info.provider.clone()),
        );

        let (checkpoint, _, signatories, signatures) = contract
            .get_checkpoint_signature_bundle(U256::from(height))
            .call()
            .await?;

        if checkpoint.block_height.as_u64() == 0 {
            return Ok(None);
        }

        let checkpoint = BottomUpCheckpoint::try_from(checkpoint)?;
        let signatories = signatories
            .into_iter()
            .map(|s| ethers_address_to_fil_address(&s))
            .collect::<Result<Vec<_>, _>>()?;
        let signatures = signatures
            .into_iter()
            .map(|s| s.to_vec())
            .collect::<Vec<_>>();

        Ok(Some(BottomUpCheckpointBundle {
            checkpoint,
            signatures,
            signatories,
        }))
    }

    async fn quorum_reached_events(&self, height: ChainEpoch) -> Result<Vec<QuorumReachedEvent>> {
        let contract = checkpointing_facet::CheckpointingFacet::new(
            self.ipc_contract_info.gateway_addr,
            Arc::new(self.ipc_contract_info.provider.clone()),
        );

        let ev = contract
            .event::<lib_quorum::QuorumReachedFilter>()
            .from_block(height as u64)
            .to_block(height as u64)
            .address(ValueOrArray::Value(contract.address()));

        let mut events = vec![];
        for (event, _meta) in query_with_meta(ev, contract.client()).await? {
            events.push(QuorumReachedEvent {
                obj_kind: event.obj_kind,
                height: event.height.as_u64() as ChainEpoch,
                obj_hash: event.obj_hash.to_vec(),
                quorum_weight: eth_to_fil_amount(&event.quorum_weight)?,
            });
        }

        Ok(events)
    }
    async fn current_epoch(&self) -> Result<ChainEpoch> {
        let epoch = self
            .ipc_contract_info
            .provider
            .get_block_number()
            .await?
            .as_u64();
        Ok(epoch as ChainEpoch)
    }
}

/// Receives an input `FunctionCall` and returns a new instance
/// after estimating an optimal `gas_premium` for the transaction
pub(crate) async fn call_with_premium_estimation<B, D, M>(
    signer: Arc<DefaultSignerMiddleware>,
    call: ethers_contract::FunctionCall<B, D, M>,
) -> Result<ethers_contract::FunctionCall<B, D, M>>
where
    B: std::borrow::Borrow<D>,
    M: ethers::abi::Detokenize,
{
    let (max_priority_fee_per_gas, _) = premium_estimation(signer).await?;
    Ok(call.gas_price(max_priority_fee_per_gas))
}

/// Returns an estimation of an optimal `gas_premium` and `gas_fee_cap`
/// for a transaction considering the average premium, base_fee and reward percentile from
/// past blocks
/// This is adaptation of ethers' `eip1559_default_estimator`:
/// https://github.com/gakonst/ethers-rs/blob/5dcd3b7e754174448f9a8cbfc0523896609629f9/ethers-core/src/utils/mod.rs#L476
async fn premium_estimation(
    signer: Arc<DefaultSignerMiddleware>,
) -> Result<(ethers::types::U256, ethers::types::U256)> {
    let base_fee_per_gas = signer
        .get_block(ethers::types::BlockNumber::Latest)
        .await?
        .ok_or_else(|| anyhow!("Latest block not found"))?
        .base_fee_per_gas
        .ok_or_else(|| anyhow!("EIP-1559 not activated"))?;

    let fee_history = signer
        .fee_history(
            ethers::utils::EIP1559_FEE_ESTIMATION_PAST_BLOCKS,
            ethers::types::BlockNumber::Latest,
            &[ethers::utils::EIP1559_FEE_ESTIMATION_REWARD_PERCENTILE],
        )
        .await?;

    let max_priority_fee_per_gas = estimate_priority_fee(fee_history.reward); //overestimate?
    let potential_max_fee = base_fee_surged(base_fee_per_gas);
    let max_fee_per_gas = if max_priority_fee_per_gas > potential_max_fee {
        max_priority_fee_per_gas + potential_max_fee
    } else {
        potential_max_fee
    };

    Ok((max_priority_fee_per_gas, max_fee_per_gas))
}

/// Implementation borrowed from
/// https://github.com/gakonst/ethers-rs/blob/ethers-v2.0.8/ethers-core/src/utils/mod.rs#L582
/// Refer to the implementation for unit tests
fn base_fee_surged(base_fee_per_gas: U256) -> U256 {
    if base_fee_per_gas <= U256::from(40_000_000_000u64) {
        base_fee_per_gas * 2
    } else if base_fee_per_gas <= U256::from(100_000_000_000u64) {
        base_fee_per_gas * 16 / 10
    } else if base_fee_per_gas <= U256::from(200_000_000_000u64) {
        base_fee_per_gas * 14 / 10
    } else {
        base_fee_per_gas * 12 / 10
    }
}

/// Implementation borrowed from
/// https://github.com/gakonst/ethers-rs/blob/ethers-v2.0.8/ethers-core/src/utils/mod.rs#L536
/// Refer to the implementation for unit tests
fn estimate_priority_fee(rewards: Vec<Vec<U256>>) -> U256 {
    let mut rewards: Vec<U256> = rewards
        .iter()
        .map(|r| r[0])
        .filter(|r| *r > U256::zero())
        .collect();
    if rewards.is_empty() {
        return U256::zero();
    }
    if rewards.len() == 1 {
        return rewards[0];
    }
    // Sort the rewards as we will eventually take the median.
    rewards.sort();

    // A copy of the same vector is created for convenience to calculate percentage change
    // between subsequent fee values.
    let mut rewards_copy = rewards.clone();
    rewards_copy.rotate_left(1);

    let mut percentage_change: Vec<I256> = rewards
        .iter()
        .zip(rewards_copy.iter())
        .map(|(a, b)| {
            let a = I256::try_from(*a).expect("priority fee overflow");
            let b = I256::try_from(*b).expect("priority fee overflow");
            ((b - a) * 100) / a
        })
        .collect();
    percentage_change.pop();

    // Fetch the max of the percentage change, and that element's index.
    let max_change = percentage_change.iter().max().unwrap();
    let max_change_index = percentage_change
        .iter()
        .position(|&c| c == *max_change)
        .unwrap();

    // If we encountered a big change in fees at a certain position, then consider only
    // the values >= it.
    let values = if *max_change >= ethers::utils::EIP1559_FEE_ESTIMATION_THRESHOLD_MAX_CHANGE.into()
        && (max_change_index >= (rewards.len() / 2))
    {
        rewards[max_change_index..].to_vec()
    } else {
        rewards
    };

    // Return the median.
    values[values.len() / 2]
}

/// Get the block number from the transaction receipt
fn block_number_from_receipt(
    receipt: Option<ethers::types::TransactionReceipt>,
) -> Result<ChainEpoch> {
    match receipt {
        Some(r) => {
            let block_number = r
                .block_number
                .ok_or_else(|| anyhow!("cannot get block number"))?;
            Ok(block_number.as_u64() as ChainEpoch)
        }
        None => Err(anyhow!(
            "txn sent to network, but receipt cannot be obtained, please check scanner"
        )),
    }
}

fn is_valid_bootstrap_addr(input: &str) -> Option<(String, IpAddr, u16)> {
    let parts: Vec<&str> = input.split('@').collect();

    if parts.len() == 2 {
        let pubkey = parts[0].to_string();
        let addr_str = parts[1];

        if let Ok(addr) = addr_str.parse::<SocketAddr>() {
            return Some((pubkey, addr.ip(), addr.port()));
        }
    }

    None
}

/// This is a replacement for `Event::query_with_meta` in `ethers-contract`
/// because in that one we don't get access to the `reverted` field, which
/// we need to filteron in the currently deployed `1.25-rc4` version of Lotus.
async fn query_with_meta<B, M, D>(
    event: ethers::contract::Event<B, M, D>,
    client: B,
) -> Result<Vec<(D, LogMeta)>, ContractError<M>>
where
    B: Borrow<M>,
    M: Middleware,
    D: EthLogDecode,
{
    let logs = client
        .borrow()
        .get_logs(&event.filter)
        .await
        .map_err(ContractError::from_middleware_error)?;

    let events = logs
        .into_iter()
        .filter(|l| !l.removed.unwrap_or_default())
        .map(|log| {
            let meta = LogMeta::from(&log);
            let event = ethers::contract::parse_log::<D>(log)?;
            Ok((event, meta))
        })
        .collect::<Result<_, ContractError<M>>>()?;

    Ok(events)
}

fn into_genesis_balance_map(
    addrs: Vec<ethers::types::Address>,
    balances: Vec<ethers::types::U256>,
) -> Result<BTreeMap<Address, TokenAmount>> {
    let mut map = BTreeMap::new();
    for (a, b) in addrs.into_iter().zip(balances) {
        map.insert(ethers_address_to_fil_address(&a)?, eth_to_fil_amount(&b)?);
    }
    Ok(map)
}

pub(crate) fn fil_amount_to_eth_amount(amount: &TokenAmount) -> Result<ethers::types::U256> {
    let v = ethers::types::U256::from_dec_str(&amount.atto().to_string())?;
    Ok(v)
}

/// Convert the ipc SubnetID type to an evm address. It extracts the last address from the Subnet id
/// children and turns it into evm address.
pub(crate) fn contract_address_from_subnet(subnet: &SubnetID) -> Result<ethers::types::Address> {
    let children = subnet.children();
    let ipc_addr = children
        .last()
        .ok_or_else(|| anyhow!("{subnet:} has no child"))?;

    payload_to_evm_address(ipc_addr.payload())
}

impl TryFrom<gateway_getter_facet::Subnet> for SubnetInfo {
    type Error = anyhow::Error;

    fn try_from(value: gateway_getter_facet::Subnet) -> Result<Self, Self::Error> {
        Ok(SubnetInfo {
            id: SubnetID::try_from(value.id)?,
            stake: eth_to_fil_amount(&value.stake)?,
            circ_supply: eth_to_fil_amount(&value.circ_supply)?,
            genesis_epoch: value.genesis_epoch.as_u64() as ChainEpoch,
        })
    }
}

#[cfg(test)]
mod tests {
    use crate::manager::evm::manager::contract_address_from_subnet;
    use fvm_shared::address::Address;
    use ipc_api::subnet_id::SubnetID;
    use std::str::FromStr;

    #[test]
    fn test_agent_subnet_to_evm_address() {
        let addr = Address::from_str("f410ffzyuupbyl2uiucmzr3lu3mtf3luyknthaz4xsrq").unwrap();
        let id = SubnetID::new(0, vec![addr]);

        let eth = contract_address_from_subnet(&id).unwrap();
        assert_eq!(
            format!("{eth:?}"),
            "0x2e714a3c385ea88a09998ed74db265dae9853667"
        );
    }
}<|MERGE_RESOLUTION|>--- conflicted
+++ resolved
@@ -1038,11 +1038,8 @@
         }
     }
 
-<<<<<<< HEAD
-=======
     /// This method handles the "msg.value" based on different collateral/supply source
     /// asset kind.
->>>>>>> 828c7a10
     pub async fn handle_txn_token<B, D, M>(
         &self,
         subnet: &SubnetID,
