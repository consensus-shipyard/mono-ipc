--- conflicted
+++ resolved
@@ -39,15 +39,10 @@
 use ethers::prelude::{Signer, SignerMiddleware};
 use ethers::providers::{Authorization, Http, Provider};
 use ethers::signers::{LocalWallet, Wallet};
-<<<<<<< HEAD
-use ethers::types::{BlockId, Eip1559TransactionRequest, ValueOrArray, H256, I256, U256};
-
+use ethers::types::{Eip1559TransactionRequest, ValueOrArray, H256, U256};
+
+use super::gas_estimator_middleware::Eip1559GasEstimatorMiddleware;
 use ethers::middleware::Middleware;
-=======
-use ethers::types::{Eip1559TransactionRequest, ValueOrArray, U256};
-
-use super::gas_estimator_middleware::Eip1559GasEstimatorMiddleware;
->>>>>>> bcc73c9f
 use fvm_shared::clock::ChainEpoch;
 use fvm_shared::{address::Address, econ::TokenAmount};
 use ipc_actors_abis::subnet_actor_activity_facet::ValidatorClaim;
@@ -1289,7 +1284,6 @@
         Ok(epoch as ChainEpoch)
     }
 }
-<<<<<<< HEAD
 
 lazy_static!(
     /// ABI types of the Merkle tree which contains validator addresses and their committed block count.
@@ -1415,7 +1409,7 @@
         reward_origin_subnet: &SubnetID,
         claims: Vec<(u64, ValidatorClaim)>,
     ) -> Result<()> {
-        let signer = Arc::new(self.get_signer(submitter)?);
+        let signer = Arc::new(self.get_signer_with_fee_estimator(submitter)?);
         let contract = subnet_actor_activity_facet::SubnetActorActivityFacet::new(
             contract_address_from_subnet(reward_claim_subnet)?,
             signer.clone(),
@@ -1427,7 +1421,7 @@
         let call = {
             let call =
                 contract.batch_subnet_claim(reward_origin_subnet.try_into()?, heights, claims);
-            call_with_premium_and_pending_block(signer, call).await?
+            extend_call_with_pending_block(call).await?
         };
 
         call.send().await?;
@@ -1493,8 +1487,6 @@
         .collect::<Result<Vec<_>, _>>()
 }
 
-=======
->>>>>>> bcc73c9f
 /// Takes a `FunctionCall` input and returns a new instance with an estimated optimal `gas_premium`.
 /// The function also uses the pending block number to help retrieve the latest nonce
 /// via `get_transaction_count` with the `pending` parameter.
