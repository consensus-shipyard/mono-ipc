// Copyright 2022-2024 Protocol Labs
// SPDX-License-Identifier: MIT
//! Bottom up checkpoint manager

use crate::config::Subnet;
use crate::manager::{BottomUpCheckpointRelayer, EthSubnetManager};
use anyhow::{anyhow, Result};
use futures_util::future::try_join_all;
use fvm_shared::address::Address;
use fvm_shared::clock::ChainEpoch;
use ipc_api::checkpoint::{BottomUpCheckpointBundle, QuorumReachedEvent};
use ipc_wallet::{EthKeyAddress, PersistentKeyStore};
use std::cmp::max;
use std::fmt::{Display, Formatter};
use std::sync::{Arc, RwLock};
use std::time::Duration;
use tokio::sync::Semaphore;

/// Tracks the config required for bottom up checkpoint submissions
/// parent/child subnet and checkpoint period.
pub struct CheckpointConfig {
    parent: Subnet,
    child: Subnet,
    period: ChainEpoch,
}

/// Manages the submission of bottom up checkpoint. It checks if the submitter has already
/// submitted in the `last_checkpoint_height`, if not, it will submit the checkpoint at that height.
/// Then it will submit at the next submission height for the new checkpoint.
pub struct BottomUpCheckpointManager<T> {
    metadata: CheckpointConfig,
    parent_handler: Arc<T>,
    child_handler: T,
    /// The number of blocks away from the chain head that is considered final
    finalization_blocks: ChainEpoch,
    submission_semaphore: Arc<Semaphore>,
}

impl<T: BottomUpCheckpointRelayer> BottomUpCheckpointManager<T> {
    pub async fn new(
        parent: Subnet,
        child: Subnet,
        parent_handler: T,
        child_handler: T,
        max_parallelism: usize,
    ) -> Result<Self> {
        let period = parent_handler
            .checkpoint_period(&child.id)
            .await
            .map_err(|e| anyhow!("cannot get bottom up checkpoint period: {e}"))?;
        Ok(Self {
            metadata: CheckpointConfig {
                parent,
                child,
                period,
            },
            parent_handler: Arc::new(parent_handler),
            child_handler,
            finalization_blocks: 0,
            submission_semaphore: Arc::new(Semaphore::new(max_parallelism)),
        })
    }

    pub fn with_finalization_blocks(mut self, finalization_blocks: ChainEpoch) -> Self {
        self.finalization_blocks = finalization_blocks;
        self
    }
}

impl BottomUpCheckpointManager<EthSubnetManager> {
    pub async fn new_evm_manager(
        parent: Subnet,
        child: Subnet,
        keystore: Arc<RwLock<PersistentKeyStore<EthKeyAddress>>>,
        max_parallelism: usize,
    ) -> Result<Self> {
        let parent_handler =
            EthSubnetManager::from_subnet_with_wallet_store(&parent, Some(keystore.clone()))?;
        let child_handler =
            EthSubnetManager::from_subnet_with_wallet_store(&child, Some(keystore))?;
        Self::new(
            parent,
            child,
            parent_handler,
            child_handler,
            max_parallelism,
        )
        .await
    }
}

impl<T: BottomUpCheckpointRelayer> Display for BottomUpCheckpointManager<T> {
    fn fmt(&self, f: &mut Formatter<'_>) -> std::fmt::Result {
        write!(
            f,
            "bottom-up relayer, parent: {:}, child: {:}",
            self.metadata.parent.id, self.metadata.child.id
        )
    }
}

impl<T: BottomUpCheckpointRelayer + Send + Sync + 'static> BottomUpCheckpointManager<T> {
    /// Getter for the parent subnet this checkpoint manager is handling
    pub fn parent_subnet(&self) -> &Subnet {
        &self.metadata.parent
    }

    /// Getter for the target subnet this checkpoint manager is handling
    pub fn child_subnet(&self) -> &Subnet {
        &self.metadata.child
    }

    /// The checkpoint period that the current manager is submitting upon
    pub fn checkpoint_period(&self) -> ChainEpoch {
        self.metadata.period
    }

    /// Run the bottom up checkpoint submission daemon in the foreground
    pub async fn run(self, submitter: Address, submission_interval: Duration) {
        tracing::info!("launching {self} for {submitter}");

        loop {
            if let Err(e) = self.submit_next_epoch(submitter).await {
                tracing::error!("cannot submit checkpoint for submitter: {submitter} due to {e}");
            }
            tokio::time::sleep(submission_interval).await;
        }
    }

    /// Checks if the relayer has already submitted at the next submission epoch, if not it submits it.
    async fn submit_next_epoch(&self, submitter: Address) -> Result<()> {
        let last_checkpoint_epoch = self
            .parent_handler
            .last_bottom_up_checkpoint_height(&self.metadata.child.id)
            .await
            .map_err(|e| {
                anyhow!("cannot obtain the last bottom up checkpoint height due to: {e:}")
            })?;
        tracing::info!("last submission height: {last_checkpoint_epoch}");

        let current_height = self.child_handler.current_epoch().await?;
        let finalized_height = max(1, current_height - self.finalization_blocks);

        tracing::debug!("last submission height: {last_checkpoint_epoch}, current height: {current_height}, finalized_height: {finalized_height}");

        if finalized_height <= last_checkpoint_epoch {
            return Ok(());
        }

        let start = last_checkpoint_epoch + 1;
        tracing::debug!(
            "start querying quorum reached events from : {start} to {finalized_height}"
        );

        let mut count = 0;
        let mut all_submit_tasks = vec![];

        for h in start..=finalized_height {
            let events = self.child_handler.quorum_reached_events(h).await?;
            if events.is_empty() {
                tracing::debug!("no reached events at height : {h}");
                continue;
            }

            tracing::debug!("found reached events at height : {h}");

            for event in events {
                // Note that the event will be emitted later than the checkpoint height.
                // For example, if the checkpoint height is 400 but it's actually created
                // in fendermint at height 403. This means the event.height == 400 which is
                // already committed.
                if event.height <= last_checkpoint_epoch {
                    tracing::debug!("event height already committed: {}", event.height);
                    continue;
                }

                let bundle = self
                    .child_handler
                    .checkpoint_bundle_at(event.height)
<<<<<<< HEAD
                    .await?
                    .ok_or_else(|| {
                        anyhow!(
                            "expected checkpoint at height {} but none found",
                            event.height
                        )
                    })?;

                log::debug!("bottom up bundle: {bundle:?}");

                let epoch = self
                    .parent_handler
                    .submit_checkpoint(
                        submitter,
                        bundle.checkpoint,
                        bundle.signatures,
                        bundle.signatories,
                    )
=======
                    .await?;
                tracing::debug!("bottom up bundle: {bundle:?}");

                // We support parallel checkpoint submission using FIFO order with a limited parallelism (controlled by
                // the size of submission_semaphore).
                // We need to acquire a permit (from a limited permit pool) before submitting a checkpoint.
                // We may wait here until a permit is available.
                let parent_handler_clone = Arc::clone(&self.parent_handler);
                let submission_permit = self
                    .submission_semaphore
                    .clone()
                    .acquire_owned()
>>>>>>> 7af25c4c
                    .await
                    .unwrap();
                all_submit_tasks.push(tokio::task::spawn(async move {
                    let height = event.height;
                    let result =
                        Self::submit_checkpoint(parent_handler_clone, submitter, bundle, event)
                            .await
                            .inspect_err(|err| {
                                tracing::error!(
                                    "Fail to submit checkpoint at height {height}: {err}"
                                );
                            });
                    drop(submission_permit);
                    result
                }));

                count += 1;
                tracing::debug!("This round has asynchronously submitted {count} checkpoints",);
            }
        }

        tracing::debug!("Waiting for all submissions to finish");
        // Return error if any of the submit task failed.
        try_join_all(all_submit_tasks).await?;

        Ok(())
    }

    async fn submit_checkpoint(
        parent_handler: Arc<T>,
        submitter: Address,
        bundle: BottomUpCheckpointBundle,
        event: QuorumReachedEvent,
    ) -> Result<(), anyhow::Error> {
        let epoch = parent_handler
            .submit_checkpoint(
                &submitter,
                bundle.checkpoint,
                bundle.signatures,
                bundle.signatories,
            )
            .await
            .map_err(|e| {
                anyhow!(
                    "cannot submit bottom up checkpoint at height {} due to: {e}",
                    event.height
                )
            })?;

        tracing::info!(
            "submitted bottom up checkpoint({}) in parent at height {}",
            event.height,
            epoch
        );
        Ok(())
    }
}<|MERGE_RESOLUTION|>--- conflicted
+++ resolved
@@ -177,7 +177,6 @@
                 let bundle = self
                     .child_handler
                     .checkpoint_bundle_at(event.height)
-<<<<<<< HEAD
                     .await?
                     .ok_or_else(|| {
                         anyhow!(
@@ -187,18 +186,6 @@
                     })?;
 
                 log::debug!("bottom up bundle: {bundle:?}");
-
-                let epoch = self
-                    .parent_handler
-                    .submit_checkpoint(
-                        submitter,
-                        bundle.checkpoint,
-                        bundle.signatures,
-                        bundle.signatories,
-                    )
-=======
-                    .await?;
-                tracing::debug!("bottom up bundle: {bundle:?}");
 
                 // We support parallel checkpoint submission using FIFO order with a limited parallelism (controlled by
                 // the size of submission_semaphore).
@@ -209,7 +196,6 @@
                     .submission_semaphore
                     .clone()
                     .acquire_owned()
->>>>>>> 7af25c4c
                     .await
                     .unwrap();
                 all_submit_tasks.push(tokio::task::spawn(async move {
