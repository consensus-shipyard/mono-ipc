--- conflicted
+++ resolved
@@ -68,11 +68,7 @@
 jsonrpc-v2 = { version = "0.11", default-features = false, features = ["bytes-v10"] }
 k256 = "0.11" # Same as tendermint-rs
 lazy_static = "1.4"
-<<<<<<< HEAD
-libipld = { version = "0.14", default-features = false, features = ["dag-cbor"] }
-=======
 libipld = { version = "0.16", default-features = false, features = ["dag-cbor"] }
->>>>>>> 7f7a48eb
 libp2p = { version = "0.53", default-features = false, features = [
   "gossipsub",
   "kad",
@@ -92,22 +88,14 @@
 ] }
 libp2p-mplex = { version = "0.41" }
 # libp2p-bitswap = "0.25.1"
-<<<<<<< HEAD
-libp2p-bitswap = { git = "https://github.com/consensus-shipyard/libp2p-bitswap.git", branch = "chore-upgrade-libp2p" } # Updated to libp2p v0.53
-=======
 libp2p-bitswap = { git = "https://github.com/consensus-shipyard/libp2p-bitswap.git", branch = "chore-upgrade-libipld" } # Updated to libipld 0.16
->>>>>>> 7f7a48eb
 libsecp256k1 = "0.7"
 literally = "0.1.3"
 log = "0.4"
 lru_time_cache = "0.11"
 merkle-tree-rs = "0.1.0"
 multiaddr = "0.18"
-<<<<<<< HEAD
-multihash = { version = "0.16.1", default-features = false }
-=======
 multihash = { version = "0.18.1", default-features = false }
->>>>>>> 7f7a48eb
 num-bigint = "0.4"
 num-derive = "0.3"
 num-traits = "0.2"
@@ -162,15 +150,9 @@
 # Using the 3.3 version of the FVM because the newer ones update the IPLD dependencies
 # to version which are different than the ones in the builtin-actors project, and since
 # they are 0.x cargo cannot upgrade them automatically, which leads to version conflicts.
-<<<<<<< HEAD
-fvm = { version = "~3.2", default-features = false }     # no opencl feature or it fails on CI
-fvm_shared = { version = "~3.2", features = ["crypto"] }
-fvm_sdk = { version = "~3.2" }
-=======
 fvm = { version = "4.0.0", default-features = false }     # no opencl feature or it fails on CI
 fvm_shared = { version = "4.0.0", features = ["crypto"] }
 fvm_sdk = { version = "4.0.0" }
->>>>>>> 7f7a48eb
 
 fvm_ipld_blockstore = "0.2.0"
 fvm_ipld_car = "0.7.1"
