--- conflicted
+++ resolved
@@ -4,11 +4,7 @@
 -include .env
 export
 
-<<<<<<< HEAD
-.PHONY: help install deploy-usdctest mint-usdc check-balance deploy-replica-implementation deploy-replica-proxy deploy-controller-implementation deploy-controller-proxy link-replica link-controller approve-usdc deposit-usdc withdraw-usdc check-replica-balance upgrade-replica-proxy upgrade-controller-proxy
-=======
 .PHONY: help fmt deploy-usdctest mint-usdc check-balance deploy-replica deploy-controller initialize-replica initialize-controller deposit-usdc withdraw-usdc check-replica-balance
->>>>>>> 832ce376
 
 help:
 	@echo "Available targets:"
@@ -32,7 +28,6 @@
 	@echo "Usage:"
 	@echo "  make <target>                      - Run a specific make target."
 	@echo "  make help                          - Display this help message."
-
 
 fmt:
 	npm install --silent --no-save
