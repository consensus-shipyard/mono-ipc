--- conflicted
+++ resolved
@@ -26,19 +26,6 @@
         __UUPSUpgradeable_init();
     }
 
-<<<<<<< HEAD
-=======
-    function reinitialize(
-        address gateway,
-        address underlyingToken,
-        SubnetID memory linkedSubnet,
-        address linkedContract
-    ) public reinitializer(2) {
-        __LinkedToken_init(gateway, underlyingToken, linkedSubnet, linkedContract);
-        __UUPSUpgradeable_init();
-    }
-
->>>>>>> 12c811fa
     // upgrade proxy - onlyOwner can upgrade
     // owner is set in inherited initializer -> __LinkedToken_init -> __IpcExchangeUpgradeable_init
     function _authorizeUpgrade(address newImplementation) internal override onlyOwner {}
