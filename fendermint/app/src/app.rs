// Copyright 2022-2024 Protocol Labs
// SPDX-License-Identifier: Apache-2.0, MIT
use std::future::Future;
use std::sync::Arc;

use anyhow::{anyhow, Context, Result};
use async_stm::{atomically, atomically_or_err};
use async_trait::async_trait;
use cid::Cid;
use fendermint_abci::util::take_until_max_size;
use fendermint_abci::{AbciResult, Application};
use fendermint_storage::{
    Codec, Encode, KVCollection, KVRead, KVReadable, KVStore, KVWritable, KVWrite,
};
use fendermint_vm_core::Timestamp;
use fendermint_vm_interpreter::bytes::{
    BytesMessageApplyRes, BytesMessageCheckRes, BytesMessageQuery, BytesMessageQueryRes,
};
use fendermint_vm_interpreter::chain::{ChainEnv, ChainMessageApplyRet, IllegalMessage};
use fendermint_vm_interpreter::fvm::state::{
    empty_state_tree, CheckStateRef, FvmExecState, FvmQueryState, FvmStateParams,
    FvmUpdatableParams,
};
use fendermint_vm_interpreter::fvm::store::ReadOnlyBlockstore;
use fendermint_vm_interpreter::fvm::{BlockGasLimit, FvmApplyRet, PowerUpdates};
use fendermint_vm_interpreter::genesis::{read_genesis_car, GenesisAppState};
use fendermint_vm_interpreter::signed::InvalidSignature;
use fendermint_vm_interpreter::{
    CheckInterpreter, ExecInterpreter, ProposalInterpreter, QueryInterpreter,
};
use fendermint_vm_message::query::FvmQueryHeight;
use fendermint_vm_snapshot::{SnapshotClient, SnapshotError};
use fvm::engine::MultiEngine;
use fvm_ipld_blockstore::Blockstore;
use fvm_shared::chainid::ChainID;
use fvm_shared::clock::ChainEpoch;
use fvm_shared::econ::TokenAmount;
use fvm_shared::version::NetworkVersion;
use ipc_observability::{emit, serde::HexEncodableBlockHash};
use num_traits::Zero;
use serde::{Deserialize, Serialize};
use tendermint::abci::request::CheckTxKind;
use tendermint::abci::{request, response};
use tendermint_rpc::Client;
use tracing::instrument;

use crate::observe::{
    BlockCommitted, BlockProposalEvaluated, BlockProposalReceived, BlockProposalSent, Message,
    MpoolReceived,
};
use crate::validators::ValidatorTracker;
use crate::AppExitCode;
use crate::BlockHeight;
use crate::{tmconv::*, VERSION};

#[derive(Serialize)]
#[repr(u8)]
pub enum AppStoreKey {
    State,
}

// TODO: What range should we use for our own error codes? Should we shift FVM errors?
#[derive(Debug)]
#[repr(u32)]
pub enum AppError {
    /// Failed to deserialize the transaction.
    InvalidEncoding = 51,
    /// Failed to validate the user signature.
    InvalidSignature = 52,
    /// User sent a message they should not construct.
    IllegalMessage = 53,
    /// The genesis block hasn't been initialized yet.
    NotInitialized = 54,
}

/// The application state record we keep a history of in the database.
#[derive(Serialize, Deserialize)]
pub struct AppState {
    /// Last committed block height.
    block_height: BlockHeight,
    /// Oldest state hash height.
    oldest_state_height: BlockHeight,
    /// Last committed version of the evolving state of the FVM.
    state_params: FvmStateParams,
}

impl AppState {
    pub fn state_root(&self) -> Cid {
        self.state_params.state_root
    }

    pub fn chain_id(&self) -> ChainID {
        ChainID::from(self.state_params.chain_id)
    }

    pub fn app_hash(&self) -> tendermint::hash::AppHash {
        to_app_hash(&self.state_params)
    }

    /// The state is effective at the *next* block, that is, the effects of block N are visible in the header of block N+1,
    /// so the height of the state itself as a "post-state" is one higher than the block which we executed to create it.
    pub fn state_height(&self) -> BlockHeight {
        self.block_height + 1
    }
}

pub struct AppConfig<S: KVStore> {
    /// Namespace to store the current app state.
    pub app_namespace: S::Namespace,
    /// Namespace to store the app state history.
    pub state_hist_namespace: S::Namespace,
    /// Size of state history to keep; 0 means unlimited.
    pub state_hist_size: u64,
    /// Block height where we should gracefully stop the node
    pub halt_height: i64,
}

/// Handle ABCI requests.
#[derive(Clone)]
pub struct App<DB, SS, S, I, C>
where
    SS: Blockstore + Clone + 'static,
    S: KVStore,
    C: Client,
{
    /// Database backing all key-value operations.
    db: Arc<DB>,
    /// State store, backing all the smart contracts.
    ///
    /// Must be kept separate from storage that can be influenced by network operations such as Bitswap;
    /// nodes must be able to run transactions deterministically. By contrast the Bitswap store should
    /// be able to read its own storage area as well as state storage, to serve content from both.
    state_store: Arc<SS>,
    /// Wasm engine cache.
    multi_engine: Arc<MultiEngine>,
    /// Block height where we should gracefully stop the node
    halt_height: i64,
    /// Namespace to store app state.
    namespace: S::Namespace,
    /// Collection of past state parameters.
    ///
    /// We store the state hash for the height of the block where it was committed,
    /// which is different from how Tendermint Core will refer to it in queries,
    /// shifted by one, because Tendermint Core will use the height where the hash
    /// *appeared*, which is in the block *after* the one which was committed.
    ///
    /// The state also contains things like timestamp and the network version,
    /// so that we can retrospectively execute FVM messages at past block heights
    /// in read-only mode.
    state_hist: KVCollection<S, BlockHeight, FvmStateParams>,
    /// Interpreter for block lifecycle events.
    interpreter: Arc<I>,
    /// Environment-like dependencies for the interpreter.
    chain_env: ChainEnv,
    /// Interface to the snapshotter, if enabled.
    snapshots: Option<SnapshotClient>,
    /// State accumulating changes during block execution.
    exec_state: Arc<tokio::sync::Mutex<Option<FvmExecState<SS>>>>,
    /// Projected (partial) state accumulating during transaction checks.
    check_state: CheckStateRef<SS>,
    /// How much history to keep.
    ///
    /// Zero means unlimited.
    state_hist_size: u64,
    /// Tracks the validator
    validators: ValidatorTracker<C>,
    /// The cometbft client
    client: C,
}

impl<DB, SS, S, I, C> App<DB, SS, S, I, C>
where
    S: KVStore
        + Codec<AppState>
        + Encode<AppStoreKey>
        + Encode<BlockHeight>
        + Codec<FvmStateParams>,
    DB: KVWritable<S> + KVReadable<S> + Clone + 'static,
    SS: Blockstore + Clone + 'static,
    C: Client + Clone,
{
    pub fn new(
        config: AppConfig<S>,
        db: DB,
        state_store: SS,
        interpreter: I,
        chain_env: ChainEnv,
        snapshots: Option<SnapshotClient>,
        client: C,
    ) -> Result<Self> {
        let app = Self {
            db: Arc::new(db),
            state_store: Arc::new(state_store),
            multi_engine: Arc::new(MultiEngine::new(1)),
            halt_height: config.halt_height,
            namespace: config.app_namespace,
            state_hist: KVCollection::new(config.state_hist_namespace),
            state_hist_size: config.state_hist_size,
            interpreter: Arc::new(interpreter),
            chain_env,
            snapshots,
            exec_state: Arc::new(tokio::sync::Mutex::new(None)),
            check_state: Arc::new(tokio::sync::Mutex::new(None)),
            validators: ValidatorTracker::new(client.clone()),
            client,
        };
        app.init_committed_state()?;
        Ok(app)
    }
}

impl<DB, SS, S, I, C> App<DB, SS, S, I, C>
where
    S: KVStore
        + Codec<AppState>
        + Encode<AppStoreKey>
        + Encode<BlockHeight>
        + Codec<FvmStateParams>,
    DB: KVWritable<S> + KVReadable<S> + 'static + Clone,
    SS: Blockstore + 'static + Clone,
    C: Client,
{
    /// Get an owned clone of the state store.
    fn state_store_clone(&self) -> SS {
        self.state_store.as_ref().clone()
    }

    /// Ensure the store has some initial state.
    fn init_committed_state(&self) -> Result<()> {
        if self.get_committed_state()?.is_none() {
            // We need to be careful never to run a query on this.
            let mut state_tree = empty_state_tree(self.state_store_clone())
                .context("failed to create empty state tree")?;
            let state_root = state_tree.flush()?;
            let state = AppState {
                block_height: 0,
                oldest_state_height: 0,
                state_params: FvmStateParams {
                    timestamp: Timestamp(0),
                    state_root,
                    network_version: NetworkVersion::V0,
                    base_fee: TokenAmount::zero(),
                    circ_supply: TokenAmount::zero(),
                    chain_id: 0,
                    power_scale: 0,
                    app_version: 0,
                },
            };
            self.set_committed_state(state)?;
        }
        Ok(())
    }

    /// Get the last committed state, if exists.
    fn get_committed_state(&self) -> Result<Option<AppState>> {
        let tx = self.db.read();
        tx.get(&self.namespace, &AppStoreKey::State)
            .context("get failed")
    }

    /// Get the last committed state; return error if it doesn't exist.
    fn committed_state(&self) -> Result<AppState> {
        match self.get_committed_state()? {
            Some(state) => Ok(state),
            None => Err(anyhow!("app state not found")),
        }
    }

    /// Set the last committed state.
    fn set_committed_state(&self, mut state: AppState) -> Result<()> {
        self.db
            .with_write(|tx| {
                // Insert latest state history point at the `block_height + 1`,
                // to be consistent with how CometBFT queries are supposed to work.
                let state_height = state.state_height();

                self.state_hist
                    .put(tx, &state_height, &state.state_params)?;

                // Prune state history.
                if self.state_hist_size > 0 && state_height >= self.state_hist_size {
                    let prune_height = state_height.saturating_sub(self.state_hist_size);
                    while state.oldest_state_height <= prune_height {
                        self.state_hist.delete(tx, &state.oldest_state_height)?;
                        state.oldest_state_height += 1;
                    }
                }

                // Update the application state.
                tx.put(&self.namespace, &AppStoreKey::State, &state)?;

                Ok(())
            })
            .context("commit failed")
    }

    /// Put the execution state during block execution. Has to be empty.
    async fn put_exec_state(&self, state: FvmExecState<SS>) {
        let mut guard = self.exec_state.lock().await;
        assert!(guard.is_none(), "exec state not empty");
        *guard = Some(state);
    }

    /// Take the execution state during block execution. Has to be non-empty.
    async fn take_exec_state(&self) -> FvmExecState<SS> {
        let mut guard = self.exec_state.lock().await;
        guard.take().expect("exec state empty")
    }

    /// Take the execution state, update it, put it back, return the output.
    async fn modify_exec_state<T, F, R>(&self, f: F) -> Result<T>
    where
        F: FnOnce((ChainEnv, FvmExecState<SS>)) -> R,
        R: Future<Output = Result<((ChainEnv, FvmExecState<SS>), T)>>,
    {
        let mut guard = self.exec_state.lock().await;
        let state = guard.take().expect("exec state empty");

        // NOTE: There is no need to save the `ChainEnv`; it's shared with other, meant for cloning.
        let ((_env, state), ret) = f((self.chain_env.clone(), state)).await?;

        *guard = Some(state);

        Ok(ret)
    }

    /// Get a read-only view from the current FVM execution state, optionally passing a new BlockContext.
    /// This is useful to perform query commands targeting the latest state. Mutations from transactions
    /// will not be persisted.
    pub fn read_only_view(
        &self,
        height: Option<BlockHeight>,
    ) -> Result<Option<FvmExecState<ReadOnlyBlockstore<Arc<SS>>>>> {
        let app_state = match self.get_committed_state()? {
            Some(app_state) => app_state,
            None => return Ok(None),
        };

        let block_height = height.unwrap_or(app_state.block_height);
        let state_params = app_state.state_params;

        // wait for block production
        if !Self::can_query_state(block_height, &state_params) {
            return Ok(None);
        }

        let exec_state = FvmExecState::new(
            ReadOnlyBlockstore::new(self.state_store.clone()),
            self.multi_engine.as_ref(),
            block_height as ChainEpoch,
            state_params,
        )
        .context("error creating execution state")?;

        Ok(Some(exec_state))
    }

    /// Look up a past state at a particular height Tendermint Core is looking for.
    ///
    /// A height of zero means we are looking for the latest state.
    /// The genesis block state is saved under height 1.
    /// Under height 0 we saved the empty state, which we must not query,
    /// because it doesn't contain any initialized state for the actors.
    ///
    /// Returns the state params and the height of the block which committed it.
    fn state_params_at_height(
        &self,
        height: FvmQueryHeight,
    ) -> Result<(FvmStateParams, BlockHeight)> {
        if let FvmQueryHeight::Height(h) = height {
            let tx = self.db.read();
            let sh = self
                .state_hist
                .get(&tx, &h)
                .context("error looking up history")?;

            if let Some(p) = sh {
                return Ok((p, h));
            }
        }
        let state = self.committed_state()?;
        Ok((state.state_params, state.block_height))
    }

    /// Check whether the state has been initialized by genesis.
    ///
    /// We can't run queries on the initial empty state becase the actors haven't been inserted yet.
    fn can_query_state(height: BlockHeight, params: &FvmStateParams) -> bool {
        // It's really the empty state tree that would be the best indicator.
        !(height == 0 && params.timestamp.0 == 0 && params.network_version == NetworkVersion::V0)
    }

    fn parse_genesis_app_bytes(bytes: &[u8]) -> Result<Vec<u8>> {
        // cometbft serves data in json format, convert from json string
        match serde_json::from_slice(bytes)? {
            serde_json::Value::String(s) => Ok(GenesisAppState::decode_and_decompress(&s)?),
            _ => Err(anyhow!("invalid app state json")),
        }
    }
}

// NOTE: The `Application` interface doesn't allow failures at the moment. The protobuf
// of `Response` actually has an `Exception` type, so in theory we could use that, and
// Tendermint would break up the connection. However, before the response could reach it,
// the `tower-abci` library would throw an exception when it tried to convert a
// `Response::Exception` into a `ConsensusResponse` for example.
#[async_trait]
impl<DB, SS, S, I, C> Application for App<DB, SS, S, I, C>
where
    S: KVStore
        + Codec<AppState>
        + Encode<AppStoreKey>
        + Encode<BlockHeight>
        + Codec<FvmStateParams>,
    S::Namespace: Sync + Send,
    DB: KVWritable<S> + KVReadable<S> + Clone + Send + Sync + 'static,
    SS: Blockstore + Clone + Send + Sync + 'static,
    I: ProposalInterpreter<
        State = (ChainEnv, FvmExecState<ReadOnlyBlockstore<Arc<SS>>>),
        Message = Vec<u8>,
    >,
    I: ExecInterpreter<
        State = (ChainEnv, FvmExecState<SS>),
        Message = Vec<u8>,
        BeginOutput = FvmApplyRet,
        DeliverOutput = BytesMessageApplyRes,
        EndOutput = (PowerUpdates, BlockGasLimit),
    >,
    I: CheckInterpreter<
        State = FvmExecState<ReadOnlyBlockstore<SS>>,
        Message = Vec<u8>,
        Output = BytesMessageCheckRes,
    >,
    I: QueryInterpreter<
        State = FvmQueryState<SS>,
        Query = BytesMessageQuery,
        Output = BytesMessageQueryRes,
    >,
    C: Client + Sync + Clone,
{
    /// Provide information about the ABCI application.
    async fn info(&self, _request: request::Info) -> AbciResult<response::Info> {
        let state = self.committed_state()?;

        let height = tendermint::block::Height::try_from(state.block_height)?;

        let info = response::Info {
            data: "fendermint".to_string(),
            version: VERSION.to_owned(),
            app_version: state.state_params.app_version,
            last_block_height: height,
            last_block_app_hash: state.app_hash(),
        };
        Ok(info)
    }

    /// Called once upon genesis.
    async fn init_chain(&self, request: request::InitChain) -> AbciResult<response::InitChain> {
        let genesis_bytes = Self::parse_genesis_app_bytes(&request.app_state_bytes)?;
        let genesis_hash =
            fendermint_vm_message::cid(&genesis_bytes).context("failed to compute genesis CID")?;

        // Make it easy to spot any discrepancies between nodes.
        tracing::info!(genesis_hash = genesis_hash.to_string(), "genesis");

        let (validators, state_params) = read_genesis_car(genesis_bytes, &self.state_store).await?;
        let validators =
            to_validator_updates(validators).context("failed to convert validators")?;

        tracing::info!(state_params = serde_json::to_string(&state_params)?);

        // Let's pretend that the genesis state is that of a fictive block at height 0.
        // The record will be stored under height 1, and the record after the application
        // of the actual block 1 will be at height 2, so they are distinct records.
        // That is despite the fact that block 1 will share the timestamp with genesis,
        // however it seems like it goes through a `prepare_proposal` phase too, which
        // suggests it could have additional transactions affecting the state hash.
        // By keeping them separate we can actually run queries at height=1 as well as height=2,
        // to see the difference between `genesis.json` only and whatever else is in block 1.
        let height: u64 = request.initial_height.into();
        // Note that setting the `initial_height` to 0 doesn't seem to have an effect.
        let height = height - 1;

        let app_state = AppState {
            block_height: height,
            oldest_state_height: height,
            state_params,
        };

        let response = response::InitChain {
            consensus_params: None,
            validators,
            app_hash: app_state.app_hash(),
        };

        tracing::info!(
            height,
            state_root = app_state.state_root().to_string(),
            app_hash = app_state.app_hash().to_string(),
            timestamp = app_state.state_params.timestamp.0,
            chain_id = app_state.state_params.chain_id,
            "init chain"
        );

        self.set_committed_state(app_state)?;

        Ok(response)
    }

    /// Query the application for data at the current or past height.
    #[instrument(skip(self))]
    async fn query(&self, request: request::Query) -> AbciResult<response::Query> {
        let db = self.state_store_clone();
        let height = FvmQueryHeight::from(request.height.value());
        let (state_params, block_height) = self.state_params_at_height(height)?;

        tracing::debug!(
            query_height = request.height.value(),
            block_height,
            state_root = state_params.state_root.to_string(),
            "running query"
        );

        // Don't run queries on the empty state, they won't work.
        if !Self::can_query_state(block_height, &state_params) {
            return Ok(invalid_query(
                AppError::NotInitialized,
                "The app hasn't been initialized yet.".to_owned(),
            ));
        }

        let state = FvmQueryState::new(
            db,
            self.multi_engine.clone(),
            block_height.try_into()?,
            state_params,
            self.check_state.clone(),
            height == FvmQueryHeight::Pending,
        )
        .context("error creating query state")?;

        let qry = (request.path, request.data.to_vec());

        let (_, result) = self
            .interpreter
            .query(state, qry)
            .await
            .context("error running query")?;

        let response = match result {
            Err(e) => invalid_query(AppError::InvalidEncoding, e.description),
            Ok(result) => to_query(result, block_height)?,
        };
        Ok(response)
    }

    /// Check the given transaction before putting it into the local mempool.
    async fn check_tx(&self, request: request::CheckTx) -> AbciResult<response::CheckTx> {
        // Keep the guard through the check, so there can be only one at a time.
        let mut guard = self.check_state.lock().await;

        let state = match guard.take() {
            Some(state) => state,
            None => {
                let db = self.state_store_clone();
                let state = self.committed_state()?;

                // This would create a partial state, but some client scenarios need the full one.
                // FvmCheckState::new(db, state.state_root(), state.chain_id())
                //     .context("error creating check state")?

                FvmExecState::new(
                    ReadOnlyBlockstore::new(db),
                    self.multi_engine.as_ref(),
                    state.block_height.try_into()?,
                    state.state_params,
                )
                .context("error creating check state")?
            }
        };

        let (state, result) = self
            .interpreter
            .check(
                state,
                request.tx.to_vec(),
                request.kind == CheckTxKind::Recheck,
            )
            .await
            .context("error running check")?;

        // Update the check state.
        *guard = Some(state);

        let mut mpool_received_trace = MpoolReceived::default();

        let response = match result {
            Err(e) => invalid_check_tx(AppError::InvalidEncoding, e.description),
            Ok(result) => match result {
                Err(IllegalMessage) => invalid_check_tx(AppError::IllegalMessage, "".to_owned()),
                Ok(Err(InvalidSignature(d))) => invalid_check_tx(AppError::InvalidSignature, d),
                Ok(Ok(ret)) => {
                    mpool_received_trace.message = Some(Message::from(&ret.message));
                    to_check_tx(ret)
                }
            },
        };

        mpool_received_trace.accept = response.code.is_ok();
        if !mpool_received_trace.accept {
            mpool_received_trace.reason = Some(format!("{:?} - {}", response.code, response.info));
        }

        emit(mpool_received_trace);
        Ok(response)
    }

    /// Amend which transactions to put into the next block proposal.
    async fn prepare_proposal(
        &self,
        request: request::PrepareProposal,
    ) -> AbciResult<response::PrepareProposal> {
        tracing::debug!(
            height = request.height.value(),
            time = request.time.to_string(),
            "prepare proposal"
        );
        let txs = request.txs.into_iter().map(|tx| tx.to_vec()).collect();

        let state = self
<<<<<<< HEAD
            .new_read_only_exec_state()?
=======
            .read_only_view(Some(request.height.value()))?
>>>>>>> 702d49b6
            .ok_or_else(|| anyhow!("exec state should be present"))?;

        let txs = self
            .interpreter
            .prepare((self.chain_env.clone(), state), txs)
            .await
            .context("failed to prepare proposal")?;

        let txs = txs.into_iter().map(bytes::Bytes::from).collect();
        // TODO: This seems leaky placed here, should be done in `interpreter`, that's where it's ipc
        // TODO: aware, here might have filtered more important messages.
        let (txs, size) = take_until_max_size(txs, request.max_tx_bytes.try_into().unwrap());

        emit(BlockProposalSent {
            validator: &request.proposer_address,
            height: request.height.value(),
            tx_count: txs.len(),
            size,
        });

        Ok(response::PrepareProposal { txs })
    }

    /// Inspect a proposal and decide whether to vote on it.
    async fn process_proposal(
        &self,
        request: request::ProcessProposal,
    ) -> AbciResult<response::ProcessProposal> {
        tracing::debug!(
            height = request.height.value(),
            time = request.time.to_string(),
            "process proposal"
        );
        let txs: Vec<_> = request.txs.into_iter().map(|tx| tx.to_vec()).collect();
        let size_txs = txs.iter().map(|tx| tx.len()).sum::<usize>();
        let num_txs = txs.len();

        let state = self
<<<<<<< HEAD
            .new_read_only_exec_state()?
=======
            .read_only_view(Some(request.height.value()))?
>>>>>>> 702d49b6
            .ok_or_else(|| anyhow!("exec state should be present"))?;

        let accept = self
            .interpreter
            .process((self.chain_env.clone(), state), txs)
            .await
            .context("failed to process proposal")?;

        emit(BlockProposalReceived {
            height: request.height.value(),
            hash: HexEncodableBlockHash(request.hash.into()),
            size: size_txs,
            tx_count: num_txs,
            validator: &request.proposer_address,
        });

        emit(BlockProposalEvaluated {
            height: request.height.value(),
            hash: HexEncodableBlockHash(request.hash.into()),
            size: size_txs,
            tx_count: num_txs,
            validator: &request.proposer_address,
            accept,
            reason: None,
        });

        if accept {
            Ok(response::ProcessProposal::Accept)
        } else {
            Ok(response::ProcessProposal::Reject)
        }
    }

    /// Signals the beginning of a new block, prior to any `DeliverTx` calls.
    async fn begin_block(&self, request: request::BeginBlock) -> AbciResult<response::BeginBlock> {
        let block_height = request.header.height.into();
        let block_hash = match request.hash {
            tendermint::Hash::Sha256(h) => h,
            tendermint::Hash::None => return Err(anyhow!("empty block hash").into()),
        };

        if self.halt_height != 0 && block_height == self.halt_height {
            tracing::info!(
                height = block_height,
                "Stopping node due to reaching halt height"
            );
            std::process::exit(AppExitCode::Halt as i32);
        }

        let db = self.state_store_clone();
        let state = self.committed_state()?;
        let mut state_params = state.state_params.clone();

        tracing::debug!(
            height = block_height,
            timestamp = request.header.time.unix_timestamp(),
            app_hash = request.header.app_hash.to_string(),
            //app_state_hash = to_app_hash(&state_params).to_string(), // should be the same as `app_hash`
            "begin block"
        );

        state_params.timestamp = to_timestamp(request.header.time);

        let validator = self
            .validators
            .get_validator(&request.header.proposer_address, block_height)
            .await?;
<<<<<<< HEAD
        let state = FvmExecState::new(db, self.multi_engine.as_ref(), block_height, state_params)
            .context("error creating new state")?
            .with_block_hash(block_hash)
            .with_validator(validator);
=======

        let state = FvmExecState::new(db, self.multi_engine.as_ref(), block_height, state_params)
            .context("error creating new state")?
            .with_block_hash(block_hash)
            .with_block_producer(validator);
>>>>>>> 702d49b6

        tracing::debug!("initialized exec state");

        self.put_exec_state(state).await;

        let ret = self
            .modify_exec_state(|s| self.interpreter.begin(s))
            .await
            .context("begin failed")?;

        Ok(to_begin_block(ret))
    }

    /// Apply a transaction to the application's state.
    async fn deliver_tx(&self, request: request::DeliverTx) -> AbciResult<response::DeliverTx> {
        let msg = request.tx.to_vec();
        let (result, block_hash) = self
            .modify_exec_state(|s| async {
                let ((env, state), res) = self.interpreter.deliver(s, msg).await?;
                let block_hash = state.block_hash();
                Ok(((env, state), (res, block_hash)))
            })
            .await
            .context("deliver failed")?;

        let response = match result {
            Err(e) => invalid_deliver_tx(AppError::InvalidEncoding, e.description),
            Ok(ret) => match ret {
                ChainMessageApplyRet::Signed(Err(InvalidSignature(d))) => {
                    invalid_deliver_tx(AppError::InvalidSignature, d)
                }
                ChainMessageApplyRet::Signed(Ok(ret)) => {
                    to_deliver_tx(ret.fvm, ret.domain_hash, block_hash)
                }
                ChainMessageApplyRet::Ipc(ret) => to_deliver_tx(ret, None, block_hash),
            },
        };

        if response.code != 0.into() {
            tracing::info!(
                "deliver_tx failed: {:?} - {:?}",
                response.code,
                response.info
            );
        }

        Ok(response)
    }

    /// Signals the end of a block.
    async fn end_block(&self, request: request::EndBlock) -> AbciResult<response::EndBlock> {
        tracing::debug!(height = request.height, "end block");

<<<<<<< HEAD
        // TODO: Return events from epoch transitions.
        let ret = self
            .modify_exec_state(|s| async {
                let ((chain_env, mut state), update) = self.interpreter.end(s).await?;

                let mut end_block = EndBlockUpdate::new(update);
                if let Some(gas) = state.gas_market_mut().take_constant_update() {
                    end_block.update_gas(gas)
                }

                Ok(((chain_env, state), end_block))
            })
            .await
            .context("end failed")?;

        Ok(to_end_block(&self.client, request.height, ret).await?)
=======
        // End the interpreter for this block.
        let (power_updates, new_block_gas_limit) = self
            .modify_exec_state(|s| self.interpreter.end(s))
            .await
            .context("end failed")?;

        // Convert the incoming power updates to Tendermint validator updates.
        let validator_updates =
            to_validator_updates(power_updates.0).context("failed to convert validator updates")?;

        // If the block gas limit has changed, we need to update the consensus layer so it can
        // pack subsequent blocks against the new limit.
        let consensus_param_updates = {
            let mut consensus_params = self
                .client
                .consensus_params(tendermint::block::Height::try_from(request.height)?)
                .await?
                .consensus_params;

            if consensus_params.block.max_gas != new_block_gas_limit as i64 {
                consensus_params.block.max_gas = new_block_gas_limit as i64;
                Some(consensus_params)
            } else {
                None
            }
        };

        let ret = response::EndBlock {
            validator_updates,
            consensus_param_updates,
            events: Vec::new(), // TODO: Return events from epoch transitions.
        };

        Ok(ret)
>>>>>>> 702d49b6
    }

    /// Commit the current state at the current height.
    async fn commit(&self) -> AbciResult<response::Commit> {
        let exec_state = self.take_exec_state().await;

        // Commit the execution state to the datastore.
        let mut state = self.committed_state()?;
        state.block_height = exec_state.block_height().try_into()?;
        state.state_params.timestamp = exec_state.timestamp();

        let (
            state_root,
            FvmUpdatableParams {
                app_version,
                base_fee,
                circ_supply,
                power_scale,
            },
            _,
        ) = exec_state.commit().context("failed to commit FVM")?;

        state.state_params.state_root = state_root;
        state.state_params.app_version = app_version;
        state.state_params.base_fee = base_fee;
        state.state_params.circ_supply = circ_supply;
        state.state_params.power_scale = power_scale;

        let app_hash = state.app_hash();
        let block_height = state.block_height;

        // Tell CometBFT how much of the block history it can forget.
        let retain_height = if self.state_hist_size == 0 {
            Default::default()
        } else {
            block_height.saturating_sub(self.state_hist_size)
        };

        tracing::debug!(
            block_height,
            state_root = state_root.to_string(),
            app_hash = app_hash.to_string(),
            timestamp = state.state_params.timestamp.0,
            "commit state"
        );

        // TODO: We can defer committing changes the resolution pool to this point.
        // For example if a checkpoint is successfully executed, that's when we want to remove
        // that checkpoint from the pool, and not propose it to other validators again.
        // However, once Tendermint starts delivering the transactions, the commit will surely
        // follow at the end, so we can also remove these checkpoints from memory at the time
        // the transaction is delivered, rather than when the whole thing is committed.
        // It is only important to the persistent database changes as an atomic step in the
        // commit in case the block execution fails somewhere in the middle for uknown reasons.
        // But if that happened, we will have to restart the application again anyway, and
        // repopulate the in-memory checkpoints based on the last committed ledger.
        // So, while the pool is theoretically part of the evolving state and we can pass
        // it in and out, unless we want to defer commit to here (which the interpreters aren't
        // notified about), we could add it to the `ChainMessageInterpreter` as a constructor argument,
        // a sort of "ambient state", and not worry about in in the `App` at all.

        // Notify the snapshotter. It wasn't clear whether this should be done in `commit` or `begin_block`,
        // that is, whether the _height_ of the snapshot should be `block_height` or `block_height+1`.
        // When CometBFT calls `offer_snapshot` it sends an `app_hash` in it that we compare to the CID
        // of the `state_params`. Based on end-to-end testing it looks like it gives the `app_hash` from
        // the *next* block, so we have to do it here.
        // For example:
        // a) Notify in `begin_block`: say we are at committing block 899, then we notify in `begin_block`
        //    that block 900 has this state (so we use `block_height+1` in notification);
        //    CometBFT is going to offer it with the `app_hash` of block 901, which won't match, because
        //    by then the timestamp will be different in the state params after committing block 900.
        // b) Notify in `commit`: say we are committing block 900 and notify immediately that it has this state
        //    (even though this state will only be available to query from the next height);
        //    CometBFT is going to offer it with the `app_hash` of 901, but in this case that's good, because
        //    that hash reflects the changes made by block 900, which this state param is the result of.
        if let Some(ref snapshots) = self.snapshots {
            atomically(|| snapshots.notify(block_height, state.state_params.clone())).await;
        }

        // Commit app state to the datastore.
        self.set_committed_state(state)?;

        // Reset check state.
        let mut guard = self.check_state.lock().await;
        *guard = None;

        emit(BlockCommitted {
            height: block_height,
            app_hash: HexEncodableBlockHash(app_hash.clone().into()),
        });

        Ok(response::Commit {
            data: app_hash.into(),
            retain_height: retain_height.try_into().expect("height is valid"),
        })
    }

    /// List the snapshots available on this node to be served to remote peers.
    async fn list_snapshots(&self) -> AbciResult<response::ListSnapshots> {
        if let Some(ref client) = self.snapshots {
            let snapshots = atomically(|| client.list_snapshots()).await;
            tracing::info!(snapshot_count = snapshots.len(), "listing snaphots");
            Ok(to_snapshots(snapshots)?)
        } else {
            tracing::info!("listing snaphots disabled");
            Ok(Default::default())
        }
    }

    /// Load a particular snapshot chunk a remote peer is asking for.
    async fn load_snapshot_chunk(
        &self,
        request: request::LoadSnapshotChunk,
    ) -> AbciResult<response::LoadSnapshotChunk> {
        if let Some(ref client) = self.snapshots {
            if let Some(snapshot) =
                atomically(|| client.access_snapshot(request.height.value(), request.format)).await
            {
                match snapshot.load_chunk(request.chunk) {
                    Ok(chunk) => {
                        return Ok(response::LoadSnapshotChunk {
                            chunk: chunk.into(),
                        });
                    }
                    Err(e) => {
                        tracing::warn!("failed to load chunk: {e:#}");
                    }
                }
            }
        }
        Ok(Default::default())
    }

    /// Decide whether to start downloading a snapshot from peers.
    ///
    /// This method is also called when a download is aborted and a new snapshot is offered,
    /// so potentially we have to clean up previous resources and start a new one.
    async fn offer_snapshot(
        &self,
        request: request::OfferSnapshot,
    ) -> AbciResult<response::OfferSnapshot> {
        if let Some(ref client) = self.snapshots {
            tracing::info!(
                height = request.snapshot.height.value(),
                "received snapshot offer"
            );

            match from_snapshot(request).context("failed to parse snapshot") {
                Ok(manifest) => {
                    tracing::info!(?manifest, "received snapshot offer");
                    // We can look at the version but currently there's only one.
                    match atomically_or_err(|| client.offer_snapshot(manifest.clone())).await {
                        Ok(path) => {
                            tracing::info!(
                                download_dir = path.to_string_lossy().to_string(),
                                height = manifest.block_height,
                                size = manifest.size,
                                chunks = manifest.chunks,
                                "downloading snapshot"
                            );
                            return Ok(response::OfferSnapshot::Accept);
                        }
                        Err(SnapshotError::IncompatibleVersion(version)) => {
                            tracing::warn!(version, "rejecting offered snapshot version");
                            return Ok(response::OfferSnapshot::RejectFormat);
                        }
                        Err(e) => {
                            tracing::error!(error = ?e, "failed to start snapshot download");
                            return Ok(response::OfferSnapshot::Abort);
                        }
                    };
                }
                Err(e) => {
                    tracing::warn!("failed to parse snapshot offer: {e:#}");
                    return Ok(response::OfferSnapshot::Reject);
                }
            }
        }
        Ok(Default::default())
    }

    /// Apply the given snapshot chunk to the application's state.
    async fn apply_snapshot_chunk(
        &self,
        request: request::ApplySnapshotChunk,
    ) -> AbciResult<response::ApplySnapshotChunk> {
        tracing::debug!(chunk = request.index, "received snapshot chunk");
        let default = response::ApplySnapshotChunk::default();

        if let Some(ref client) = self.snapshots {
            match atomically_or_err(|| {
                client.save_chunk(request.index, request.chunk.clone().into())
            })
            .await
            {
                Ok(snapshot) => {
                    if let Some(snapshot) = snapshot {
                        tracing::info!(
                            download_dir = snapshot.snapshot_dir.to_string_lossy().to_string(),
                            height = snapshot.manifest.block_height,
                            "received all snapshot chunks",
                        );

                        // Ideally we would import into some isolated store then validate,
                        // but for now let's trust that all is well.
                        if let Err(e) = snapshot.import(self.state_store_clone(), true).await {
                            tracing::error!(error =? e, "failed to import snapshot");
                            return Ok(response::ApplySnapshotChunk {
                                result: response::ApplySnapshotChunkResult::RejectSnapshot,
                                ..default
                            });
                        }

                        tracing::info!(
                            height = snapshot.manifest.block_height,
                            "imported snapshot"
                        );

                        // Now insert the new state into the history.
                        let mut state = self.committed_state()?;

                        // The height reflects that it was produced in `commit`.
                        state.block_height = snapshot.manifest.block_height;
                        state.state_params = snapshot.manifest.state_params;
                        self.set_committed_state(state)?;

                        // TODO: We can remove the `current_download` from the STM
                        // state here which would cause it to get dropped from /tmp,
                        // but for now let's keep it just in case we need to investigate
                        // some problem.

                        // We could also move the files into our own snapshot directory
                        // so that we can offer it to others, but again let's hold on
                        // until we have done more robust validation.
                    }
                    return Ok(response::ApplySnapshotChunk {
                        result: response::ApplySnapshotChunkResult::Accept,
                        ..default
                    });
                }
                Err(SnapshotError::UnexpectedChunk(expected, got)) => {
                    tracing::warn!(got, expected, "unexpected snapshot chunk index");
                    return Ok(response::ApplySnapshotChunk {
                        result: response::ApplySnapshotChunkResult::Retry,
                        refetch_chunks: vec![expected],
                        ..default
                    });
                }
                Err(SnapshotError::WrongChecksum(expected, got)) => {
                    tracing::warn!(?got, ?expected, "wrong snapshot checksum");
                    // We could retry this snapshot, or try another one.
                    // If we retry, we have to tell which chunks to refetch.
                    return Ok(response::ApplySnapshotChunk {
                        result: response::ApplySnapshotChunkResult::RejectSnapshot,
                        ..default
                    });
                }
                Err(e) => {
                    tracing::error!(
                        chunk = request.index,
                        sender = request.sender,
                        error = ?e,
                        "failed to process snapshot chunk"
                    );
                }
            }
        }

        Ok(default)
    }
}<|MERGE_RESOLUTION|>--- conflicted
+++ resolved
@@ -628,11 +628,7 @@
         let txs = request.txs.into_iter().map(|tx| tx.to_vec()).collect();
 
         let state = self
-<<<<<<< HEAD
-            .new_read_only_exec_state()?
-=======
             .read_only_view(Some(request.height.value()))?
->>>>>>> 702d49b6
             .ok_or_else(|| anyhow!("exec state should be present"))?;
 
         let txs = self
@@ -671,11 +667,7 @@
         let num_txs = txs.len();
 
         let state = self
-<<<<<<< HEAD
-            .new_read_only_exec_state()?
-=======
             .read_only_view(Some(request.height.value()))?
->>>>>>> 702d49b6
             .ok_or_else(|| anyhow!("exec state should be present"))?;
 
         let accept = self
@@ -743,18 +735,11 @@
             .validators
             .get_validator(&request.header.proposer_address, block_height)
             .await?;
-<<<<<<< HEAD
-        let state = FvmExecState::new(db, self.multi_engine.as_ref(), block_height, state_params)
-            .context("error creating new state")?
-            .with_block_hash(block_hash)
-            .with_validator(validator);
-=======
 
         let state = FvmExecState::new(db, self.multi_engine.as_ref(), block_height, state_params)
             .context("error creating new state")?
             .with_block_hash(block_hash)
             .with_block_producer(validator);
->>>>>>> 702d49b6
 
         tracing::debug!("initialized exec state");
 
@@ -808,24 +793,6 @@
     async fn end_block(&self, request: request::EndBlock) -> AbciResult<response::EndBlock> {
         tracing::debug!(height = request.height, "end block");
 
-<<<<<<< HEAD
-        // TODO: Return events from epoch transitions.
-        let ret = self
-            .modify_exec_state(|s| async {
-                let ((chain_env, mut state), update) = self.interpreter.end(s).await?;
-
-                let mut end_block = EndBlockUpdate::new(update);
-                if let Some(gas) = state.gas_market_mut().take_constant_update() {
-                    end_block.update_gas(gas)
-                }
-
-                Ok(((chain_env, state), end_block))
-            })
-            .await
-            .context("end failed")?;
-
-        Ok(to_end_block(&self.client, request.height, ret).await?)
-=======
         // End the interpreter for this block.
         let (power_updates, new_block_gas_limit) = self
             .modify_exec_state(|s| self.interpreter.end(s))
@@ -860,7 +827,6 @@
         };
 
         Ok(ret)
->>>>>>> 702d49b6
     }
 
     /// Commit the current state at the current height.
