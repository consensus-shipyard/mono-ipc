// Copyright 2022-2024 Protocol Labs
// SPDX-License-Identifier: Apache-2.0, MIT
//! IPC related execution

use crate::app::{AppState, AppStoreKey};
use crate::{App, BlockHeight};
use fendermint_storage::{Codec, Encode, KVReadable, KVStore, KVWritable};
use fendermint_vm_genesis::{Power, Validator};
use fendermint_vm_interpreter::fvm::state::ipc::GatewayCaller;
use fendermint_vm_interpreter::fvm::state::{FvmExecState, FvmStateParams};
use fendermint_vm_interpreter::fvm::store::ReadOnlyBlockstore;
use fendermint_vm_topdown::launch::LaunchQuery;
use fvm_ipld_blockstore::Blockstore;
use std::sync::Arc;

<<<<<<< HEAD
use fendermint_vm_topdown::Checkpoint;
=======
use serde::{Deserialize, Serialize};
use tendermint_rpc::Client;

/// All the things that can be voted on in a subnet.
#[derive(Debug, Clone, PartialEq, Eq, Serialize, Deserialize)]
pub enum AppVote {
    /// The validator considers a certain block final on the parent chain.
    ParentFinality(IPCParentFinality),
}
>>>>>>> 130ae756

/// Queries the LATEST COMMITTED parent finality from the storage
pub struct AppParentFinalityQuery<DB, SS, S, I, C>
where
    SS: Blockstore + Clone + 'static,
    S: KVStore,
    C: Client,
{
    /// The app to get state
    app: App<DB, SS, S, I, C>,
    gateway_caller: GatewayCaller<ReadOnlyBlockstore<Arc<SS>>>,
}

impl<DB, SS, S, I, C> AppParentFinalityQuery<DB, SS, S, I, C>
where
    S: KVStore
        + Codec<AppState>
        + Encode<AppStoreKey>
        + Encode<BlockHeight>
        + Codec<FvmStateParams>,
    DB: KVWritable<S> + KVReadable<S> + 'static + Clone,
    SS: Blockstore + 'static + Clone,
    C: Client,
{
    pub fn new(app: App<DB, SS, S, I, C>) -> Self {
        Self {
            app,
            gateway_caller: GatewayCaller::default(),
        }
    }

    fn with_exec_state<F, T>(&self, f: F) -> anyhow::Result<Option<T>>
    where
        F: FnOnce(FvmExecState<ReadOnlyBlockstore<Arc<SS>>>) -> anyhow::Result<T>,
    {
        match self.app.read_only_view(None)? {
            Some(s) => f(s).map(Some),
            None => Ok(None),
        }
    }
}

<<<<<<< HEAD
impl<DB, SS, S, I> LaunchQuery for AppParentFinalityQuery<DB, SS, S, I>
=======
impl<DB, SS, S, I, C> ParentFinalityStateQuery for AppParentFinalityQuery<DB, SS, S, I, C>
>>>>>>> 130ae756
where
    S: KVStore
        + Codec<AppState>
        + Encode<AppStoreKey>
        + Encode<BlockHeight>
        + Codec<FvmStateParams>,
    DB: KVWritable<S> + KVReadable<S> + 'static + Clone,
    SS: Blockstore + 'static + Clone,
    C: Client,
{
    fn get_latest_checkpoint(&self) -> anyhow::Result<Option<Checkpoint>> {
        self.with_exec_state(|mut exec_state| {
            self.gateway_caller
                .get_latest_topdown_checkpoint(&mut exec_state)
        })
    }

    fn get_power_table(&self) -> anyhow::Result<Option<Vec<Validator<Power>>>> {
        self.with_exec_state(|mut exec_state| {
            self.gateway_caller
                .current_power_table(&mut exec_state)
                .map(|(_, pt)| pt)
        })
    }

    fn latest_chain_block(&self) -> anyhow::Result<fendermint_vm_topdown::BlockHeight> {
        self.with_exec_state(|s| Ok(s.block_height() as fendermint_vm_topdown::BlockHeight))
            .map(|v| v.unwrap_or(1))
    }
}<|MERGE_RESOLUTION|>--- conflicted
+++ resolved
@@ -13,19 +13,8 @@
 use fvm_ipld_blockstore::Blockstore;
 use std::sync::Arc;
 
-<<<<<<< HEAD
 use fendermint_vm_topdown::Checkpoint;
-=======
-use serde::{Deserialize, Serialize};
 use tendermint_rpc::Client;
-
-/// All the things that can be voted on in a subnet.
-#[derive(Debug, Clone, PartialEq, Eq, Serialize, Deserialize)]
-pub enum AppVote {
-    /// The validator considers a certain block final on the parent chain.
-    ParentFinality(IPCParentFinality),
-}
->>>>>>> 130ae756
 
 /// Queries the LATEST COMMITTED parent finality from the storage
 pub struct AppParentFinalityQuery<DB, SS, S, I, C>
@@ -68,11 +57,7 @@
     }
 }
 
-<<<<<<< HEAD
-impl<DB, SS, S, I> LaunchQuery for AppParentFinalityQuery<DB, SS, S, I>
-=======
-impl<DB, SS, S, I, C> ParentFinalityStateQuery for AppParentFinalityQuery<DB, SS, S, I, C>
->>>>>>> 130ae756
+impl<DB, SS, S, I, C> LaunchQuery for AppParentFinalityQuery<DB, SS, S, I, C>
 where
     S: KVStore
         + Codec<AppState>
