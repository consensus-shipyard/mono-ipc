# All file and directory paths can be either:
# * an absolute path, starting with "/", e.g. "/foo/bar"
# * a path relative to the system `$HOME` directory, starting with "~", e.g. "~/foo/bar"
# * a path relative to the `--home-dir` directory passed to the CLI, e.g. "foo/bar"

# Database files.
data_dir = "data"
# State snapshots.
snapshots_dir = "snapshots"
# Solidity contracts.
contracts_dir = "contracts"
# Builtin actor bundle CAR file.
builtin_actors_bundle = "bundle.car"
# Custom actor bundle CAR file.
custom_actors_bundle = "custom_actors_bundle.car"
# Where to reach CometBFT for queries or broadcasting transactions.
tendermint_rpc_url = "http://127.0.0.1:26657"
# Block height where we should gracefully stop the node to perform maintenance or
# with planning for an upcoming coordinated upgrade. Set to 0 to never halt.
halt_height = 0

# Secp256k1 private key used for signing transactions. Leave empty if not validating,
# or if it's not needed to sign and broadcast transactions as a validator.
# Leaving empty by default so single node deployments don't fail to start because
# this key is not copied into place.
# [validator_key]
# # Path to the secret key file in base64 format.
# path =

# # The on-chain account kind (regular|ethereum)
# kind =

[abci]
# Number of concurrent requests allowed to be _submitted_ to the application.
# Because message handling is asynhronous, this doesn't make any difference
# in practice, because they will be executed concurrently, unless affected
# by Tower layers applied in the application root.
bound = 1
# Maximum number of messages allowed in a block, which also affects the
# buffer size applied on the consensus service. It is important to keep
# those in-sync to avoid potential deadlocks with message handling in Tower.
block_max_msgs = 1000

[abci.listen]
# Only accept connections from Tendermint, assumed to be running locally.
host = "127.0.0.1"
# The default port where Tendermint is going to connect to the application.
port = 26658

[db]
# Keep unlimited history by default.
state_hist_size = 0
# RocksDB compaction style - 'level' is supposed to be good when most keys don't get updated.
compaction_style = "level"

[metrics]
# Enable the export of metrics over HTTP.
enabled = true

[metrics.listen]
# Only accept connections from a Prometheus scraper, assumed to be running locally.
host = "127.0.0.1"
# The default port where the Prometheus exporter makes the metrics available.
port = 9184

[snapshots]
# Enable the export and import of snapshots.
enabled = false
# How often to attempt to export snapshots in terms of block height.
# With 1-2s block time, we can aim for 8h snapshots and cover the last 24h keeping the last 3.
# The Filecoin Calibration net does not allow longer lookups than 16h, so we should have a snapshot within that time.
block_interval = 30000
# Number of snapshots to keep before purging old ones.
# Keep the last 2-3 snapshots around as recommended by CometBFT docs.
hist_size = 3
# Target chunk size, in bytes.
# It has to be less than 16MB and the FVM has max 1MB blocks, so 10MB as recommended by CometBFT docs is a good start.
chunk_size_bytes = 10485760
# How long to keep a snapshot from being purged after it has been requested by a peer.
last_access_hold = 300
# Ask CometBFT every now and then whether it's syncing; snapshot production is skipped
sync_poll_interval = 60

[broadcast]
# Maximum number of times to retry broadcasting a transaction after failure.
max_retries = 5
# Tome to wait between retries, in seconds. It should roughly correspond to the block interval.
retry_delay = 2
# Any over-estimation to apply on top of the estimate returned by the API.
gas_overestimation_rate = 2

# FVM configuration
[fvm]
# Overestimation rate applied to gas estimations to ensure that the
# message goes through
gas_overestimation_rate = 1.25
# Gas search step increase used to find the optimal gas limit.
# It determines how fine-grained we want the gas estimation to be.
gas_search_step = 1.25
# Indicate whether transactions should be fully executed during the checks performed
# when they are added to the mempool, or just the most basic ones are performed.
#
# Enabling this option is required to fully support "pending" queries in the Ethereum API,
# otherwise only the nonces and balances are projected into a partial state.
exec_in_check = true

# Gas fee used when broadcasting transactions.
# TODO: Configure a value once validators are charged for the "miner penalty".
gas_fee_cap = 0
# Gas premium used when broadcasting transactions.
gas_premium = 0

# Ethereum API facade
[eth]
# Maximum time allowed between polls for filter changes, in seconds, before the subscription is canceled.
filter_timeout = 300
# Maximum number of entries in the LRU caches.
cache_capacity = 1000000
# How far ahead the nonce of submitted transactions can be for the API facade to buffer them
# and re-submit when they become unblocked by another transaction included on the chain.
# 0 means the buffering in the facade is disabled.
max_nonce_gap = 10

[eth.gas]
# Minimum gas premium returned by the API in `eth_maxPriorityFeePerGas`, in atto.
min_gas_premium = 100000
# Number of blocks used for the computation of the premium in `eth_maxPriorityFeePerGas`
# Default: Lotus uses only 2 epochs to compupte the premium, but they compute the
# median over (on average) 10 blocks, 5 per epoch.
num_blocks_max_prio_fee = 10
# Maximum size of the histogram for `eth_feeHistory`
max_fee_hist_size = 1024

[eth.listen]
# Only accept local connections by default.
host = "127.0.0.1"
# The default port where the Ethereum API will listen to
# JSON-RPC (POST) and WebSockets (GET) requests.
port = 8545

<<<<<<< HEAD
[eth.cors]
# A list of origins a cross-domain request can be executed from
# Default value '[]' disables cors support
# Use '["*"]' to allow any origin
allowed_origins = []
# A list of methods the client is allowed to use with cross-domain requests
# Suggested methods if allowing origins: "GET", "OPTIONS", "HEAD", "POST"
allowed_methods = []
# A list of non-simple headers the client is allowed to use with cross-domain requests
# Suggested headers if allowing origins: "Accept", "Authorization", "Content-Type", "Origin"
allowed_headers = []
=======
[eth.metrics]
# Enable the export of metrics over HTTP.
enabled = true

[eth.metrics.listen]
# Only accept connections from a Prometheus scraper, assumed to be running locally.
host = "127.0.0.1"
# The default port where the Prometheus exporter makes the metrics available.
port = 9185

>>>>>>> 46feb1ee

# IPLD Resolver Configuration
[resolver]
# Time to wait between attempts to resolve a CID after an error.
retry_delay = 10

# Network Identity
[resolver.network]
# Secp256k1 private key used for signing network messages.
local_key = "keys/network.sk"

# Network name is used to differentiate the IPLD Resolver peer group.
# The entire hierarchy should be in one peer group connected by GossipSub,
# so we can derive a name using the rootnet ID and use this as an override.
network_name = ""

# Peer Discovery
[resolver.discovery]
# Bootstrap node addresses for peer discovery, or the entire list for a static network
# if peer discovery is disabled. The addresses must end with a `/p2p/<peer-id>` part.
# If there are no static addresses to connect to, this node can still act as a bootstrap
# node for others, but if Kademlia is also disabled, then it will never find peers.
static_addresses = []

# Number of connections at which point we pause further discovery lookups.
target_connections = 50

# Option to disable Kademlia, for example in a fixed static network.
enable_kademlia = true

# IPC Subnet Membership
[resolver.membership]
# User defined list of subnets which will never be pruned from the cache.
static_subnets = []

# Maximum number of subnets to track in the cache.
# This is set to avoid filling the memory with non-existing subnet adverts from malicious peers.
max_subnets = 100

# Publish interval for supported subnets, in seconds.
# This is how often the node will announce to others which subnets it is able to serve data for.
publish_interval = 60

# Minimum time between publishing own provider record in reaction to new joiners, in seconds.
# This is to avoid bursts of messages after new joiners arrive.
min_time_between_publish = 5

# Maximum age of provider records before the peer is removed without an update, in seconds.
max_provider_age = 300

# Network Connectivity
[resolver.connection]
# The address where we will listen to incoming connections.
# Leaving it empty disables the IPLD Resolver.
listen_addr = ""

# A list of known external addresses this node is reachable on.
# If left empty we rely on the `libp2p::Swarm` and the `Identity` protocol to discover it
# automatically as it's reported back to us from peers, although this might not work sufficiently.
external_addresses = []

# Maximum number of incoming connections.
max_incoming = 30

# Expected number of peers, for sizing the Bloom filter.
expected_peer_count = 10000

# Maximum number of peers to send Bitswap requests to in a single attempt.
max_peers_per_query = 5

# Maximum number of events in the push-based broadcast channel before a slow
# consumer gets an error because it's falling behind.
event_buffer_capacity = 100

# Serving Content
[resolver.content]
# Number of bytes that can be consumed by remote peers in a time period. 0 means no limit.
rate_limit_bytes = 0
# Length of the time period at which the consumption limit fills. 0 means no limit.
rate_limit_period = 0

# IPC related configuration parameters
[ipc]
# Default subnet ID, which basically means IPC is disabled.
subnet_id = "/r0"
# Voting interval about things such as the top-down finality, in seconds.
# It's limited to avoid GossipSub throttling or banning the node for over production.
# The minimum is 1 seconds which is about the minimum target block time as well;
# ideally one round of gossip per block should be as frequent as we would go.
vote_interval = 1
# Voting timeout about top-down finality, in seconds. After this time, if there is
# no new height to vote on, the previous vote is re-published. This is to avoid
# potential stalling because peers missed an important vote and the cache is full,
# pausing the syncer, preventing new events to trigger votes.
vote_timeout = 60

# # Setting which are only allowed if the `--network` CLI parameter is `testnet`.
# [testing]

# # Indicate whether the chain metadata should be pushed into the ledger.
# #
# # Doing so causes the ledger to chain even on empty blocks, which will
# # cause another empty block to be created by CometBFT, perpetuating
# # it even if we don't want them.
# #
# # This is here for testing purposes only, it should be `true` by default to allow
# # the `evm` actor to execute the `BLOCKHASH` function. If you want to disable
# # empty blocks created by CometBFT, for a less frenetic testing experience,
# # then you need to disable this as well, with the side effect that `BLOCKHASH`
# # will always return an empty value.
# #
# # See https://docs.cometbft.com/v0.37/core/configuration#empty-blocks-vs-no-empty-blocks
# push_chain_meta = true<|MERGE_RESOLUTION|>--- conflicted
+++ resolved
@@ -138,7 +138,16 @@
 # JSON-RPC (POST) and WebSockets (GET) requests.
 port = 8545
 
-<<<<<<< HEAD
+[eth.metrics]
+# Enable the export of metrics over HTTP.
+enabled = true
+
+[eth.metrics.listen]
+# Only accept connections from a Prometheus scraper, assumed to be running locally.
+host = "127.0.0.1"
+# The default port where the Prometheus exporter makes the metrics available.
+port = 9185
+
 [eth.cors]
 # A list of origins a cross-domain request can be executed from
 # Default value '[]' disables cors support
@@ -150,18 +159,6 @@
 # A list of non-simple headers the client is allowed to use with cross-domain requests
 # Suggested headers if allowing origins: "Accept", "Authorization", "Content-Type", "Origin"
 allowed_headers = []
-=======
-[eth.metrics]
-# Enable the export of metrics over HTTP.
-enabled = true
-
-[eth.metrics.listen]
-# Only accept connections from a Prometheus scraper, assumed to be running locally.
-host = "127.0.0.1"
-# The default port where the Prometheus exporter makes the metrics available.
-port = 9185
-
->>>>>>> 46feb1ee
 
 # IPLD Resolver Configuration
 [resolver]
