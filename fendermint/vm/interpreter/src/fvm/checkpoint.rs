// Copyright 2022-2024 Protocol Labs
// SPDX-License-Identifier: Apache-2.0, MIT

use std::collections::HashMap;
use std::time::Duration;

use anyhow::{anyhow, Context};
use ethers::abi::Tokenizable;
use tendermint::block::Height;
use tendermint_rpc::endpoint::commit;
use tendermint_rpc::{endpoint::validators, Client, Paging};

use fvm_ipld_blockstore::Blockstore;
use fvm_shared::{address::Address, chainid::ChainID};

use fendermint_crypto::PublicKey;
use fendermint_crypto::SecretKey;
use fendermint_vm_actor_interface::eam::EthAddress;
use fendermint_vm_actor_interface::ipc::BottomUpCheckpoint;
use fendermint_vm_genesis::{Power, Validator, ValidatorKey};

use ipc_api::evm::payload_to_evm_address;

use ipc_actors_abis::checkpointing_facet as checkpoint;
use ipc_actors_abis::gateway_getter_facet as getter;
use ipc_api::staking::ConfigurationNumber;
use ipc_observability::{emit, serde::HexEncodableBlockHash};

use super::observe::{
    CheckpointCreated, CheckpointFinalized, CheckpointSigned, CheckpointSignedRole,
};
use super::state::ipc::tokens_to_burn;
use super::{
    broadcast::Broadcaster,
    state::{ipc::GatewayCaller, FvmExecState},
    ValidatorContext,
};
use crate::fvm::activities::ValidatorActivityTracker;

/// Validator voting power snapshot.
#[derive(Debug, Clone, PartialEq, Eq)]
pub struct PowerTable(pub Vec<Validator<Power>>);

/// Changes in the power table.
#[derive(Debug, Clone, Default)]
pub struct PowerUpdates(pub Vec<Validator<Power>>);

/// Construct and store a checkpoint if this is the end of the checkpoint period.
/// Perform end-of-checkpoint-period transitions in the ledger.
///
/// If we are the boundary, return the validators eligible to sign and any updates
/// to the power table, along with the checkpoint that needs to be signed by validators.
pub fn maybe_create_checkpoint<DB>(
    gateway: &GatewayCaller<DB>,
    state: &mut FvmExecState<DB>,
) -> anyhow::Result<Option<(checkpoint::BottomUpCheckpoint, PowerUpdates)>>
where
    DB: Blockstore + Sync + Send + Clone + 'static,
{
    // Epoch transitions for checkpointing.
    let height: tendermint::block::Height = state
        .block_height()
        .try_into()
        .context("block height is not u64")?;

    let block_hash = state
        .block_hash()
        .ok_or_else(|| anyhow!("block hash not set"))?;

    let Some((msgs, subnet_id)) = should_create_checkpoint(gateway, state, height)? else {
        return Ok(None);
    };

    // Get the current power table from the ledger, not CometBFT.
    let (_, curr_power_table) =
        ipc_power_table(gateway, state).context("failed to get the current power table")?;

    // Apply any validator set transitions.
    let next_configuration_number = gateway
        .apply_validator_changes(state)
        .context("failed to apply validator changes")?;

    // Sum up the value leaving the subnet as part of the bottom-up messages.
    let burnt_tokens = tokens_to_burn(&msgs);

    // NOTE: Unlike when we minted tokens for the gateway by modifying its balance,
    // we don't have to burn them here, because it's already being done in
    // https://github.com/consensus-shipyard/ipc-solidity-actors/pull/263
    // by sending the funds to the BURNTFUNDS_ACTOR.
    // Ostensibly we could opt _not_ to decrease the circ supply here, but rather
    // look up the burnt funds balance at the beginning of each block and subtract
    // it from the monotonically increasing supply, in which case it could reflect
    // a wider range of burning activity than just IPC.
    // It might still be inconsistent if someone uses another address for burning tokens.
    // By decreasing here, at least `circ_supply` is consistent with IPC.
    state.update_circ_supply(|circ_supply| {
        *circ_supply -= burnt_tokens;
    });

    let num_msgs = msgs.len();

    let activities = state.activities_tracker().get_activities_summary()?;

    // Construct checkpoint.
    let checkpoint = BottomUpCheckpoint {
        subnet_id,
        block_height: ethers::types::U256::from(height.value()),
        block_hash,
        next_configuration_number,
        msgs,
<<<<<<< HEAD
        activities: state
            .activities_tracker()
            .get_activities_summary()?
            .commitment()?
            .try_into()?,
=======
        activities: activities.commitment(height.value() as i64)?.try_into()?,
>>>>>>> 4fb53b9f
    };

    // Save the checkpoint in the ledger.
    // Pass in the current power table, because these are the validators who can sign this checkpoint.

    // gateway
    //     .create_bottom_up_checkpoint(state, checkpoint.clone(), &curr_power_table.0)
    //     .context("failed to store checkpoint")?;

    let report = checkpoint::ActivityReport {
        validators: activities
            .details
            .into_iter()
            .map(|v| {
                Ok(checkpoint::ValidatorActivityReport {
                    validator: payload_to_evm_address(v.validator.payload())?,
                    blocks_committed: v.block_committed,
                    metadata: ethers::types::Bytes::from(v.metadata),
                })
            })
            .collect::<anyhow::Result<Vec<_>>>()?,
    };
    gateway
        .create_bu_ckpt_with_activities(state, checkpoint.clone(), &curr_power_table.0, report)
        .context("failed to store checkpoint")?;

    state.activities_tracker().purge_activities()?;

    // Figure out the power updates if there was some change in the configuration.
    let power_updates = if next_configuration_number == 0 {
        PowerUpdates(Vec::new())
    } else {
        let (next_power_configuration_number, next_power_table) =
            ipc_power_table(gateway, state).context("failed to get next power table")?;

        debug_assert_eq!(next_power_configuration_number, next_configuration_number);

        power_diff(curr_power_table, next_power_table)
    };

    emit(CheckpointCreated {
        height: height.value(),
        hash: HexEncodableBlockHash(block_hash.to_vec()),
        msg_count: num_msgs,
        config_number: next_configuration_number,
    });

    Ok(Some((checkpoint, power_updates)))
}

/// Wait until CometBFT has reached a specific block height.
///
/// This is used so we can wait for the next block where the ledger changes
/// we have done durign execution has been committed.
async fn wait_for_commit<C>(
    client: &C,
    block_height: u64,
    retry_delay: Duration,
) -> anyhow::Result<()>
where
    C: Client + Clone + Send + Sync + 'static,
{
    loop {
        let res: commit::Response = client
            .latest_commit()
            .await
            .context("failed to fetch latest commit")?;

        if res.signed_header.header().height.value() >= block_height {
            return Ok(());
        }

        tokio::time::sleep(retry_delay).await;
    }
}

/// Collect incomplete signatures from the ledger which this validator hasn't signed yet.
///
/// It doesn't check whether the validator should have signed it, that's done inside
/// [broadcast_incomplete_signatures] at the moment. The goal is rather to avoid double
/// signing for those who have already done it.
pub fn unsigned_checkpoints<DB>(
    gateway: &GatewayCaller<DB>,
    state: &mut FvmExecState<DB>,
    validator_key: PublicKey,
) -> anyhow::Result<Vec<getter::BottomUpCheckpoint>>
where
    DB: Blockstore + Send + Sync + Clone + 'static,
{
    let mut unsigned_checkpoints = Vec::new();
    let validator_addr = EthAddress::from(validator_key);

    let incomplete_checkpoints = gateway
        .incomplete_checkpoints(state)
        .context("failed to fetch incomplete checkpoints")?;

    for cp in incomplete_checkpoints {
        let signatories = gateway
            .checkpoint_signatories(state, cp.block_height.as_u64())
            .context("failed to get checkpoint signatories")?;

        if !signatories.contains(&validator_addr) {
            unsigned_checkpoints.push(cp);
        }
    }

    Ok(unsigned_checkpoints)
}

/// Sign the current and any incomplete checkpoints.
pub async fn broadcast_incomplete_signatures<C, DB>(
    client: &C,
    validator_ctx: &ValidatorContext<C>,
    gateway: &GatewayCaller<DB>,
    chain_id: ChainID,
    incomplete_checkpoints: Vec<getter::BottomUpCheckpoint>,
) -> anyhow::Result<()>
where
    C: Client + Clone + Send + Sync + 'static,
    DB: Blockstore + Send + Sync + Clone + 'static,
{
    // Make sure that these had time to be added to the ledger.
    if let Some(highest) = incomplete_checkpoints
        .iter()
        .map(|cp| cp.block_height)
        .max()
    {
        wait_for_commit(
            client,
            highest.as_u64() + 1,
            validator_ctx.broadcaster.retry_delay(),
        )
        .await
        .context("failed to wait for commit")?;
    }

    for cp in incomplete_checkpoints {
        let height = Height::try_from(cp.block_height.as_u64())?;
        // Getting the power table from CometBFT where the history is available.
        let power_table = bft_power_table(client, height)
            .await
            .context("failed to get power table")?;

        if let Some(validator) = power_table
            .0
            .iter()
            .find(|v| v.public_key.0 == validator_ctx.public_key)
            .cloned()
        {
            // TODO: Code generation in the ipc-solidity-actors repo should cater for this.
            let checkpoint = checkpoint::BottomUpCheckpoint {
                subnet_id: checkpoint::SubnetID {
                    root: cp.subnet_id.root,
                    route: cp.subnet_id.route,
                },
                block_height: cp.block_height,
                block_hash: cp.block_hash,
                next_configuration_number: cp.next_configuration_number,
                msgs: convert_tokenizables(cp.msgs)?,
<<<<<<< HEAD
                activities: checkpoint::ActivityCommitment {
                    summary: cp.activities.summary,
=======
                activities: checkpoint::ActivitySummary {
                    total_active_validators: cp.activities.total_active_validators,
                    commitment: cp.activities.commitment,
>>>>>>> 4fb53b9f
                },
            };

            // We mustn't do these in parallel because of how nonces are fetched.
            broadcast_signature(
                &validator_ctx.broadcaster,
                gateway,
                checkpoint,
                &power_table,
                &validator,
                &validator_ctx.secret_key,
                chain_id,
            )
            .await
            .context("failed to broadcast checkpoint signature")?;

            emit(CheckpointSigned {
                role: CheckpointSignedRole::Own,
                height: height.value(),
                hash: HexEncodableBlockHash(cp.block_hash.to_vec()),
                validator: validator_ctx.public_key,
            });

            tracing::debug!(?height, "submitted checkpoint signature");
        }
    }
    Ok(())
}

/// As a validator, sign the checkpoint and broadcast a transaction to add our signature to the ledger.
pub async fn broadcast_signature<C, DB>(
    broadcaster: &Broadcaster<C>,
    gateway: &GatewayCaller<DB>,
    checkpoint: checkpoint::BottomUpCheckpoint,
    power_table: &PowerTable,
    validator: &Validator<Power>,
    secret_key: &SecretKey,
    chain_id: ChainID,
) -> anyhow::Result<()>
where
    C: Client + Clone + Send + Sync + 'static,
    DB: Blockstore + Send + Sync + Clone + 'static,
{
    let calldata = gateway
        .add_checkpoint_signature_calldata(checkpoint, &power_table.0, validator, secret_key)
        .context("failed to produce checkpoint signature calldata")?;

    let tx_hash = broadcaster
        .fevm_invoke(Address::from(gateway.addr()), calldata, chain_id)
        .await
        .context("failed to broadcast signature")?;

    // The transaction should be in the mempool now.
    tracing::info!(tx_hash = tx_hash.to_string(), "broadcasted signature");

    Ok(())
}

// Emit a CheckpointFinalized trace event if a checkpoint has been finalized on the current block.
pub fn emit_trace_if_check_checkpoint_finalized<DB>(
    gateway: &GatewayCaller<DB>,
    state: &mut FvmExecState<DB>,
) -> anyhow::Result<()>
where
    DB: Blockstore + Clone,
{
    if !gateway.enabled(state)? {
        return Ok(());
    }

    let block_height = state.block_height();
    let block_hash = state
        .block_hash()
        .ok_or_else(|| anyhow!("block hash not set"))?;

    // Check if the checkpoint has been finalized.
    // If no checkpoint was emitted at this height, the QuorumInfo struct will carry zero values,
    // including reached=false.
    let checkpoint_quorum = gateway.checkpoint_info(state, block_height)?;

    if checkpoint_quorum.reached {
        emit(CheckpointFinalized {
            height: block_height,
            hash: HexEncodableBlockHash(block_hash.to_vec()),
        })
    }

    Ok(())
}

fn convert_tokenizables<Source: Tokenizable, Target: Tokenizable>(
    tokenizables: Vec<Source>,
) -> anyhow::Result<Vec<Target>> {
    Ok(tokenizables
        .into_iter()
        .map(|t| Target::from_token(t.into_token()))
        .collect::<Result<Vec<_>, _>>()?)
}

fn should_create_checkpoint<DB>(
    gateway: &GatewayCaller<DB>,
    state: &mut FvmExecState<DB>,
    height: Height,
) -> anyhow::Result<Option<(Vec<checkpoint::IpcEnvelope>, checkpoint::SubnetID)>>
where
    DB: Blockstore + Clone,
{
    if !gateway.enabled(state)? {
        return Ok(None);
    }

    let id = gateway.subnet_id(state)?;
    let is_root = id.route.is_empty();

    if is_root {
        return Ok(None);
    }

    let batch = gateway.bottom_up_msg_batch(state, height.into())?;

    if batch.block_height.as_u64() != 0 {
        tracing::debug!(
            height = height.value(),
            "bottom up msg batch exists at height"
        );
    } else if height.value() % gateway.bottom_up_check_period(state)? == 0 {
        tracing::debug!(
            height = height.value(),
            "bottom up checkpoint period reached height"
        );
    } else {
        return Ok(None);
    }

    let id = checkpoint::SubnetID {
        root: id.root,
        route: id.route,
    };
    let msgs = convert_tokenizables(batch.msgs)?;
    Ok(Some((msgs, id)))
}

/// Get the power table from CometBFT.
///
/// This is prone to failing, e.g. one theory is that CometBFT is trying to restart
/// the application, and while doing that it does not open up its HTTP services,
/// leading to a chicken-and-egg problem of failing to start.
async fn bft_power_table<C>(client: &C, height: Height) -> anyhow::Result<PowerTable>
where
    C: Client + Sync + Send + 'static,
{
    let mut power_table = Vec::new();
    let validators: validators::Response = client.validators(height, Paging::All).await?;

    for v in validators.validators {
        power_table.push(Validator {
            public_key: ValidatorKey::try_from(v.pub_key)?,
            power: Power(v.power()),
        });
    }

    Ok(PowerTable(power_table))
}

/// Get the current power table from the Gateway actor.
fn ipc_power_table<DB>(
    gateway: &GatewayCaller<DB>,
    state: &mut FvmExecState<DB>,
) -> anyhow::Result<(ConfigurationNumber, PowerTable)>
where
    DB: Blockstore + Sync + Send + Clone + 'static,
{
    gateway
        .current_power_table(state)
        .context("failed to get current power table")
        .map(|(cn, pt)| (cn, PowerTable(pt)))
}

/// Calculate the difference between the current and the next power table, to return to CometBFT only what changed:
/// * include any new validator, or validators whose power has been updated
/// * include validators to be removed with a power of 0, as [expected](https://github.com/informalsystems/tendermint-rs/blob/bcc0b377812b8e53a02dff156988569c5b3c81a2/rpc/src/dialect/end_block.rs#L12-L14) by CometBFT
fn power_diff(current: PowerTable, next: PowerTable) -> PowerUpdates {
    let current = into_power_map(current);
    let next = into_power_map(next);

    let mut diff = Vec::new();

    // Validators in `current` but not in `next` should be removed.
    for (k, v) in current.iter() {
        if !next.contains_key(k) {
            let delete = Validator {
                public_key: v.public_key.clone(),
                power: Power(0),
            };
            diff.push(delete);
        }
    }

    // Validators in `next` that differ from `current` should be updated.
    for (k, v) in next.into_iter() {
        let insert = match current.get(&k) {
            Some(w) if *w == v => None,
            _ => Some(v),
        };
        if let Some(insert) = insert {
            diff.push(insert);
        }
    }

    PowerUpdates(diff)
}

/// Convert the power list to a `HashMap` to support lookups by the public key.
///
/// Unfortunately in their raw format the [`PublicKey`] does not implement `Hash`,
/// so we have to use the serialized format.
fn into_power_map(value: PowerTable) -> HashMap<[u8; 65], Validator<Power>> {
    value
        .0
        .into_iter()
        .map(|v| {
            let k = v.public_key.0.serialize();
            (k, v)
        })
        .collect()
}

#[cfg(test)]
mod tests {
    use fendermint_vm_genesis::{Power, Validator};
    use quickcheck_macros::quickcheck;

    use crate::fvm::checkpoint::{into_power_map, power_diff};

    use super::{PowerTable, PowerUpdates};

    fn power_update(current: PowerTable, updates: PowerUpdates) -> PowerTable {
        let mut current = into_power_map(current);

        for v in updates.0 {
            let k = v.public_key.0.serialize();
            if v.power.0 == 0 {
                current.remove(&k);
            } else {
                current.insert(k, v);
            }
        }

        PowerTable(current.into_values().collect())
    }

    #[derive(Debug, Clone)]
    struct TestPowerTables {
        current: PowerTable,
        next: PowerTable,
    }

    impl quickcheck::Arbitrary for TestPowerTables {
        fn arbitrary(g: &mut quickcheck::Gen) -> Self {
            let v = 1 + usize::arbitrary(g) % 10;
            let c = 1 + usize::arbitrary(g) % v;
            let n = 1 + usize::arbitrary(g) % v;

            let vs = (0..v).map(|_| Validator::arbitrary(g)).collect::<Vec<_>>();
            let cvs = vs.iter().take(c).cloned().collect();
            let nvs = vs
                .into_iter()
                .skip(v - n)
                .map(|mut v| {
                    v.power = Power::arbitrary(g);
                    v
                })
                .collect();

            TestPowerTables {
                current: PowerTable(cvs),
                next: PowerTable(nvs),
            }
        }
    }

    #[quickcheck]
    fn prop_power_diff_update(powers: TestPowerTables) {
        let diff = power_diff(powers.current.clone(), powers.next.clone());
        let next = power_update(powers.current, diff);

        // Order shouldn't matter.
        let next = into_power_map(next);
        let expected = into_power_map(powers.next);

        assert_eq!(next, expected)
    }

    #[quickcheck]
    fn prop_power_diff_nochange(v1: Validator<Power>, v2: Validator<Power>) {
        let current = PowerTable(vec![v1.clone(), v2.clone()]);
        let next = PowerTable(vec![v2, v1]);
        assert!(power_diff(current, next).0.is_empty());
    }
}<|MERGE_RESOLUTION|>--- conflicted
+++ resolved
@@ -108,15 +108,7 @@
         block_hash,
         next_configuration_number,
         msgs,
-<<<<<<< HEAD
-        activities: state
-            .activities_tracker()
-            .get_activities_summary()?
-            .commitment()?
-            .try_into()?,
-=======
         activities: activities.commitment(height.value() as i64)?.try_into()?,
->>>>>>> 4fb53b9f
     };
 
     // Save the checkpoint in the ledger.
@@ -276,14 +268,9 @@
                 block_hash: cp.block_hash,
                 next_configuration_number: cp.next_configuration_number,
                 msgs: convert_tokenizables(cp.msgs)?,
-<<<<<<< HEAD
-                activities: checkpoint::ActivityCommitment {
-                    summary: cp.activities.summary,
-=======
                 activities: checkpoint::ActivitySummary {
                     total_active_validators: cp.activities.total_active_validators,
                     commitment: cp.activities.commitment,
->>>>>>> 4fb53b9f
                 },
             };
 
