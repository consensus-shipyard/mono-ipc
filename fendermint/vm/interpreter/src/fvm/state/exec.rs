--- conflicted
+++ resolved
@@ -8,15 +8,11 @@
 use crate::fvm::gas::BlockGasTracker;
 use anyhow::Ok;
 use cid::Cid;
-<<<<<<< HEAD
-use fendermint_crypto::PublicKey;
-=======
 use fendermint_actors_api::gas_market::Reading;
 use fendermint_crypto::PublicKey;
 use fendermint_vm_actor_interface::eam::EthAddress;
 use fendermint_vm_core::{chainid::HasChainID, Timestamp};
 use fendermint_vm_encoding::IsHumanReadable;
->>>>>>> 702d49b6
 use fendermint_vm_genesis::PowerScale;
 use fvm::engine::EnginePool;
 use fvm::{
@@ -36,16 +32,6 @@
 use serde::{Deserialize, Serialize};
 use serde_with::serde_as;
 
-<<<<<<< HEAD
-use crate::fvm::activities::actor::ActorActivityTracker;
-use crate::fvm::externs::FendermintExterns;
-use crate::fvm::gas::actor::ActorGasMarket;
-use crate::fvm::store::ReadOnlyBlockstore;
-use fendermint_vm_core::{chainid::HasChainID, Timestamp};
-use fendermint_vm_encoding::IsHumanReadable;
-
-=======
->>>>>>> 702d49b6
 pub type BlockHash = [u8; 32];
 
 pub type ActorAddressMap = HashMap<ActorID, Address>;
@@ -123,18 +109,12 @@
     /// The main motivation to add it here was to make it easier to pass in data to the
     /// execution interpreter without having to add yet another piece to track at the app level.
     block_hash: Option<BlockHash>,
-<<<<<<< HEAD
-
-    /// Public key of the validator who created this block. For queries and checks this is empty.
-    validator_pubkey: Option<PublicKey>,
-=======
     /// Public key of the validator who created this block. For queries, checks, and proposal
     /// validations this is None.
     block_producer: Option<PublicKey>,
     /// Keeps track of block gas usage during execution, and takes care of updating
     /// the chosen gas market strategy (by default an on-chain actor delivering EIP-1559 behaviour).
     block_gas_tracker: BlockGasTracker,
->>>>>>> 702d49b6
     /// State of parameters that are outside the control of the FVM but can change and need to be persisted.
     params: FvmUpdatableParams,
     /// Indicate whether the parameters have been updated.
@@ -176,27 +156,16 @@
 
         let engine = multi_engine.get(&nc)?;
         let externs = FendermintExterns::new(blockstore.clone(), params.state_root);
-<<<<<<< HEAD
-
-        let machine = DefaultMachine::new(&mc, blockstore.clone(), externs)?;
-        let mut executor = DefaultExecutor::new(engine.clone(), machine)?;
-        let gas_market = ActorGasMarket::create(&mut executor, block_height)?;
-=======
         let machine = DefaultMachine::new(&mc, blockstore, externs)?;
         let mut executor = DefaultExecutor::new(engine, machine)?;
 
         let block_gas_tracker = BlockGasTracker::create(&mut executor)?;
->>>>>>> 702d49b6
 
         Ok(Self {
             executor,
             block_hash: None,
-<<<<<<< HEAD
-            validator_pubkey: None,
-=======
             block_producer: None,
             block_gas_tracker,
->>>>>>> 702d49b6
             params: FvmUpdatableParams {
                 app_version: params.app_version,
                 base_fee: params.base_fee,
@@ -220,19 +189,6 @@
     }
 
     /// Set the validator during execution.
-<<<<<<< HEAD
-    pub fn with_validator(mut self, key: PublicKey) -> Self {
-        self.validator_pubkey = Some(key);
-        self
-    }
-
-    pub fn gas_market_mut(&mut self) -> &mut ActorGasMarket {
-        &mut self.gas_market
-    }
-
-    pub fn gas_market(&self) -> &ActorGasMarket {
-        &self.gas_market
-=======
     pub fn with_block_producer(mut self, pubkey: PublicKey) -> Self {
         self.block_producer = Some(pubkey);
         self
@@ -248,7 +204,6 @@
 
     pub fn read_gas_market(&mut self) -> anyhow::Result<Reading> {
         BlockGasTracker::read_gas_market(&mut self.executor)
->>>>>>> 702d49b6
     }
 
     /// Execute message implicitly.
@@ -313,15 +268,9 @@
         self.block_hash
     }
 
-<<<<<<< HEAD
-    /// Identity of the block creator, if we are indeed executing any blocks.
-    pub fn validator_pubkey(&self) -> Option<PublicKey> {
-        self.validator_pubkey
-=======
     /// Identity of the block producer, if we are indeed executing any blocks.
     pub fn block_producer(&self) -> Option<PublicKey> {
         self.block_producer
->>>>>>> 702d49b6
     }
 
     /// The timestamp of the currently executing block.
@@ -394,15 +343,6 @@
         self.update_params(|p| f(&mut p.app_version))
     }
 
-<<<<<<< HEAD
-    pub fn update_gas_market(&mut self) -> anyhow::Result<()> {
-        let height = self.block_height();
-        let ret = self
-            .gas_market
-            .commit(&mut self.executor, height, self.validator_pubkey)?;
-        self.params.base_fee = ret.base_fee;
-        Ok(())
-=======
     /// Finalizes updates to the gas market based on the transactions processed by this instance.
     /// Returns the new base fee for the next height.
     pub fn finalize_gas_market(&mut self) -> anyhow::Result<Reading> {
@@ -416,7 +356,6 @@
         self.block_gas_tracker
             .finalize(&mut self.executor, premium_recipient)
             .inspect(|reading| self.update_params(|p| p.base_fee = reading.base_fee.clone()))
->>>>>>> 702d49b6
     }
 
     /// Update the circulating supply, effective from the next block.
