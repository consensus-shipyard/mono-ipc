// Copyright 2022-2024 Protocol Labs
// SPDX-License-Identifier: Apache-2.0, MIT

use std::collections::{HashMap, HashSet};

use crate::fvm::externs::FendermintExterns;
use crate::fvm::gas::BlockGasTracker;
use anyhow::Ok;
use cid::Cid;
<<<<<<< HEAD
use fendermint_actors_api::gas_market::Reading;
use fendermint_crypto::PublicKey;
use fendermint_vm_actor_interface::eam::EthAddress;
use fendermint_vm_core::{chainid::HasChainID, Timestamp};
use fendermint_vm_encoding::IsHumanReadable;
=======
use fendermint_crypto::PublicKey;
>>>>>>> 2928bb7c
use fendermint_vm_genesis::PowerScale;
use fvm::{
    call_manager::DefaultCallManager,
    engine::MultiEngine,
    executor::{ApplyFailure, ApplyKind, ApplyRet, DefaultExecutor, Executor},
    machine::{DefaultMachine, Machine, Manifest, NetworkConfig},
    state_tree::StateTree,
    DefaultKernel,
};
use fvm_ipld_blockstore::Blockstore;
use fvm_ipld_encoding::RawBytes;
use fvm_shared::{
    address::Address, chainid::ChainID, clock::ChainEpoch, econ::TokenAmount, error::ExitCode,
    message::Message, receipt::Receipt, version::NetworkVersion, ActorID,
};
use serde::{Deserialize, Serialize};
use serde_with::serde_as;

<<<<<<< HEAD
=======
use crate::fvm::externs::FendermintExterns;
use crate::fvm::gas::actor::ActorGasMarket;
use fendermint_vm_core::{chainid::HasChainID, Timestamp};
use fendermint_vm_encoding::IsHumanReadable;
use crate::fvm::activities::actor::ActorActivityTracker;

>>>>>>> 2928bb7c
pub type BlockHash = [u8; 32];

pub type ActorAddressMap = HashMap<ActorID, Address>;

/// The result of the message application bundled with any delegated addresses of event emitters.
pub type ExecResult = anyhow::Result<(ApplyRet, ActorAddressMap)>;

pub type StateExecutor<DB> = DefaultExecutor<DefaultKernel<DefaultCallManager<DefaultMachine<DB, FendermintExterns<DB>>>>>;

/// Parts of the state which evolve during the lifetime of the chain.
#[serde_as]
#[derive(Serialize, Deserialize, Debug, Clone, Eq, PartialEq)]
pub struct FvmStateParams {
    /// Root CID of the actor state map.
    #[serde_as(as = "IsHumanReadable")]
    pub state_root: Cid,
    /// Last applied block time stamp.
    pub timestamp: Timestamp,
    /// FVM network version.
    pub network_version: NetworkVersion,
    /// Base fee for contract execution.
    #[serde_as(as = "IsHumanReadable")]
    pub base_fee: TokenAmount,
    /// Current circulating supply; changes in the context of IPC.
    #[serde_as(as = "IsHumanReadable")]
    pub circ_supply: TokenAmount,
    /// The [`ChainID`] is stored here to hint at the possibility that
    /// a chain ID might change during the lifetime of a chain, in case
    /// there is a fork, or perhaps a subnet migration in IPC.
    ///
    /// How exactly that would be communicated is uknown at this point.
    pub chain_id: u64,
    /// Conversion from collateral to voting power.
    pub power_scale: PowerScale,
    /// The application protocol version.
    #[serde(default)]
    pub app_version: u64,
}

/// Parts of the state which can be updated by message execution, apart from the actor state.
///
/// This is just a technical thing to help us not forget about saving something.
///
/// TODO: `base_fee` should surely be here.
#[derive(Debug)]
pub struct FvmUpdatableParams {
    /// The application protocol version, which changes during upgrades.
    pub app_version: u64,
    /// The base fee has currently no automatic rules of being updated,
    /// but it's exposed to upgrades.
    pub base_fee: TokenAmount,
    /// The circulating supply changes if IPC is enabled and
    /// funds/releases are carried out with the parent.
    pub circ_supply: TokenAmount,
    /// Conversion between collateral and voting power.
    /// Doesn't change at the moment but in theory it could,
    /// and it doesn't have a place within the FVM.
    pub power_scale: PowerScale,
}

pub type MachineBlockstore<DB> = <DefaultMachine<DB, FendermintExterns<DB>> as Machine>::Blockstore;

/// A state we create for the execution of all the messages in a block.
pub struct FvmExecState<DB>
where
    DB: Blockstore + Clone + 'static,
{
    #[allow(clippy::type_complexity)]
    executor: DefaultExecutor<
        DefaultKernel<DefaultCallManager<DefaultMachine<DB, FendermintExterns<DB>>>>,
    >,
    /// Hash of the block currently being executed. For queries and checks this is empty.
    ///
    /// The main motivation to add it here was to make it easier to pass in data to the
    /// execution interpreter without having to add yet another piece to track at the app level.
    block_hash: Option<BlockHash>,
<<<<<<< HEAD
    /// Public key of the validator who created this block. For queries, checks, and proposal
    /// validations this is None.
    block_producer: Option<PublicKey>,
    /// Keeps track of block gas usage during execution, and takes care of updating
    /// the chosen gas market strategy (by default an on-chain actor delivering EIP-1559 behaviour).
    block_gas_tracker: BlockGasTracker,
=======

    /// Public key of the validator who created this block. For queries and checks this is empty.
    validator_pubkey: Option<PublicKey>,
>>>>>>> 2928bb7c
    /// State of parameters that are outside the control of the FVM but can change and need to be persisted.
    params: FvmUpdatableParams,
    /// Indicate whether the parameters have been updated.
    params_dirty: bool,
    /// Keeps track of block gas usage during execution, and takes care of updating
    /// the chosen gas market strategy (by default an on-chain actor delivering EIP-1559 behaviour).
    gas_market: ActorGasMarket,

    // chain_info: (NetworkVersion, ChainID, EnginePool),
}

impl<DB> FvmExecState<DB>
where
    DB: Blockstore + Clone + 'static,
{
    /// Create a new FVM execution environment.
    ///
    /// Calling this can be very slow unless we run in `--release` mode, because the [DefaultExecutor]
    /// pre-loads builtin-actor CIDs and wasm in debug mode is slow to instrument.
    pub fn new(
        blockstore: DB,
        multi_engine: &MultiEngine,
        block_height: ChainEpoch,
        params: FvmStateParams,
    ) -> anyhow::Result<Self> {
        let mut nc = NetworkConfig::new(params.network_version);
        nc.chain_id = ChainID::from(params.chain_id);

        // TODO: Configure:
        // * circ_supply; by default it's for Filecoin
        // * base_fee; by default it's zero
        let mut mc = nc.for_epoch(block_height, params.timestamp.0, params.state_root);
        mc.set_base_fee(params.base_fee.clone());
        mc.set_circulating_supply(params.circ_supply.clone());

        // Creating a new machine every time is prohibitively slow.
        // let ec = EngineConfig::from(&nc);
        // let engine = EnginePool::new_default(ec)?;

        let engine = multi_engine.get(&nc)?;
        let externs = FendermintExterns::new(blockstore.clone(), params.state_root);
        let machine = DefaultMachine::new(&mc, blockstore, externs)?;
<<<<<<< HEAD
        let mut executor = DefaultExecutor::new(engine, machine)?;

        let block_gas_tracker = BlockGasTracker::create(&mut executor)?;
=======
        let mut executor = DefaultExecutor::new(engine.clone(), machine)?;
        let gas_market = ActorGasMarket::create(&mut executor, block_height)?;
>>>>>>> 2928bb7c

        Ok(Self {
            executor,
            block_hash: None,
<<<<<<< HEAD
            block_producer: None,
            block_gas_tracker,
=======
            validator_pubkey: None,
>>>>>>> 2928bb7c
            params: FvmUpdatableParams {
                app_version: params.app_version,
                base_fee: params.base_fee,
                circ_supply: params.circ_supply,
                power_scale: params.power_scale,
            },
            params_dirty: false,
            gas_market,
            // chain_info: (params.network_version, ChainID::from(params.chain_id), engine),
        })
    }

    /// Set the block hash during execution.
    pub fn with_block_hash(mut self, block_hash: BlockHash) -> Self {
        self.block_hash = Some(block_hash);
        self
    }

    /// Set the validator during execution.
<<<<<<< HEAD
    pub fn with_block_producer(mut self, pubkey: PublicKey) -> Self {
        self.block_producer = Some(pubkey);
        self
    }

    pub fn block_gas_tracker(&self) -> &BlockGasTracker {
        &self.block_gas_tracker
    }

    pub fn block_gas_tracker_mut(&mut self) -> &mut BlockGasTracker {
        &mut self.block_gas_tracker
    }

    pub fn read_gas_market(&mut self) -> anyhow::Result<Reading> {
        BlockGasTracker::read_gas_market(&mut self.executor)
=======
    pub fn with_validator(mut self, key: PublicKey) -> Self {
        self.validator_pubkey = Some(key);
        self
    }

    pub fn gas_market_mut(&mut self) -> &mut ActorGasMarket {
        &mut self.gas_market
    }

    pub fn gas_market(&self) -> &ActorGasMarket {
        &self.gas_market
>>>>>>> 2928bb7c
    }

    /// Execute message implicitly.
    pub fn execute_implicit(&mut self, msg: Message) -> ExecResult {
        self.execute_message(msg, ApplyKind::Implicit)
    }

    /// Execute message explicitly.
    pub fn execute_explicit(&mut self, msg: Message) -> ExecResult {
        self.execute_message(msg, ApplyKind::Explicit)
    }

    pub fn execute_message(&mut self, msg: Message, kind: ApplyKind) -> ExecResult {
        if let Err(e) = msg.check() {
            return Ok(check_error(e));
        }

        // TODO: We could preserve the message length by changing the input type.
        let raw_length = fvm_ipld_encoding::to_vec(&msg).map(|bz| bz.len())?;
        let ret = self.executor.execute_message(msg, kind, raw_length)?;
        let addrs = self.emitter_delegated_addresses(&ret)?;

        // Record the utilization of this message if the apply type was Explicit.
        if kind == ApplyKind::Explicit {
            self.block_gas_tracker.record_utilization(&ret);
        }

        Ok((ret, addrs))
    }

    /// Execute a function with the internal executor and return an arbitrary result.
    pub fn execute_with_executor<F, R>(&mut self, exec_func: F) -> anyhow::Result<R>
    where
        F: FnOnce(
            &mut DefaultExecutor<
                DefaultKernel<DefaultCallManager<DefaultMachine<DB, FendermintExterns<DB>>>>,
            >,
        ) -> anyhow::Result<R>,
    {
        exec_func(&mut self.executor)
    }

    /// Commit the state. It must not fail, but we're returning a result so that error
    /// handling can be done in the application root.
    ///
    /// For now this is not part of the `Interpreter` because it's not clear what atomic
    /// semantics we can hope to provide if the middlewares call each other: did it go
    /// all the way down, or did it stop somewhere? Easier to have one commit of the state
    /// as a whole.
    pub fn commit(mut self) -> anyhow::Result<(Cid, FvmUpdatableParams, bool)> {
        let cid = self.executor.flush()?;
        Ok((cid, self.params, self.params_dirty))
    }

    /// The height of the currently executing block.
    pub fn block_height(&self) -> ChainEpoch {
        self.executor.context().epoch
    }

    /// Identity of the block being executed, if we are indeed executing any blocks.
    pub fn block_hash(&self) -> Option<BlockHash> {
        self.block_hash
    }

<<<<<<< HEAD
    /// Identity of the block producer, if we are indeed executing any blocks.
    pub fn block_producer(&self) -> Option<PublicKey> {
        self.block_producer
=======
    /// Identity of the block creator, if we are indeed executing any blocks.
    pub fn validator_pubkey(&self) -> Option<PublicKey> {
        self.validator_pubkey
>>>>>>> 2928bb7c
    }

    /// The timestamp of the currently executing block.
    pub fn timestamp(&self) -> Timestamp {
        Timestamp(self.executor.context().timestamp)
    }

    /// Conversion between collateral and voting power.
    pub fn power_scale(&self) -> PowerScale {
        self.params.power_scale
    }

    pub fn app_version(&self) -> u64 {
        self.params.app_version
    }

    /// Get a mutable reference to the underlying [StateTree].
    pub fn state_tree_mut(&mut self) -> &mut StateTree<MachineBlockstore<DB>> {
        self.executor.state_tree_mut()
    }

    /// Get a reference to the underlying [StateTree].
    pub fn state_tree(&self) -> &StateTree<MachineBlockstore<DB>> {
        self.executor.state_tree()
    }

    /// Built-in actor manifest to inspect code CIDs.
    pub fn builtin_actors(&self) -> &Manifest {
        self.executor.builtin_actors()
    }

    /// The [ChainID] from the network configuration.
    pub fn chain_id(&self) -> ChainID {
        self.executor.context().network.chain_id
    }

    pub fn activities_tracker(&mut self) -> ActorActivityTracker<StateExecutor<DB>> {
        ActorActivityTracker { epoch: self.block_height(), executor: &mut self.executor }
    }

    /// Collect all the event emitters' delegated addresses, for those who have any.
    fn emitter_delegated_addresses(&self, apply_ret: &ApplyRet) -> anyhow::Result<ActorAddressMap> {
        let emitter_ids = apply_ret
            .events
            .iter()
            .map(|e| e.emitter)
            .collect::<HashSet<_>>();

        let mut emitters = HashMap::default();

        for id in emitter_ids {
            if let Some(actor) = self.executor.state_tree().get_actor(id)? {
                if let Some(addr) = actor.delegated_address {
                    emitters.insert(id, addr);
                }
            }
        }

        Ok(emitters)
    }

    /// Update the application version.
    pub fn update_app_version<F>(&mut self, f: F)
    where
        F: FnOnce(&mut u64),
    {
        self.update_params(|p| f(&mut p.app_version))
    }

<<<<<<< HEAD
    /// Finalizes updates to the gas market based on the transactions processed by this instance.
    /// Returns the new base fee for the next height.
    pub fn finalize_gas_market(&mut self) -> anyhow::Result<Reading> {
        let premium_recipient = match self.block_producer {
            Some(pubkey) => Some(Address::from(EthAddress::new_secp256k1(
                &pubkey.serialize(),
            )?)),
            None => None,
        };

        self.block_gas_tracker
            .finalize(&mut self.executor, premium_recipient)
            .inspect(|reading| self.update_params(|p| p.base_fee = reading.base_fee.clone()))
=======
    pub fn update_gas_market(&mut self) -> anyhow::Result<()> {
        let height = self.block_height();
        let ret = self
            .gas_market
            .commit(&mut self.executor, height, self.validator_pubkey)?;
        self.params.base_fee = ret.base_fee;
        Ok(())
>>>>>>> 2928bb7c
    }

    /// Update the circulating supply, effective from the next block.
    pub fn update_circ_supply<F>(&mut self, f: F)
    where
        F: FnOnce(&mut TokenAmount),
    {
        self.update_params(|p| f(&mut p.circ_supply))
    }

    /// Update the parameters and mark them as dirty.
    fn update_params<F>(&mut self, f: F)
    where
        F: FnOnce(&mut FvmUpdatableParams),
    {
        f(&mut self.params);
        self.params_dirty = true;
    }

    // pub fn call_only(&self) -> FvmCallState<DB> {
    //     let mut nc = NetworkConfig::new(self.chain_info.0);
    //     nc.chain_id = self.chain_info.1;
    //
    //     let engine = self.chain_info.2.clone();
    //
    //     self.executor.blockstore().clone()
    //     let externs = FendermintExterns::new(blockstore.clone(), params.state_root);
    //     let machine = DefaultMachine::new(&mc, blockstore, externs)?;
    //     let mut executor = DefaultExecutor::new(engine, machine)?;
    //
    // }
}

impl<DB> HasChainID for FvmExecState<DB>
where
    DB: Blockstore + Clone,
{
    fn chain_id(&self) -> ChainID {
        self.executor.context().network.chain_id
    }
}

/// The FVM would return an error from `DefaultExecutor::preflight_message` if it was called
/// with a message that doesn't pass basic checks, for example it has no gas limit, as opposed
/// to returning an `ApplyRet`. This would cause our application to fail.
/// I'm not sure if it's intentional, or how Lotus handles it, it's not desireable to crash
/// because such messages can be included by malicious validators or user queries. We could
/// use ABCI++ to filter out messages from blocks, but that doesn't affect queries, so we
/// might as well encode it as an error. To keep the types simpler, let's fabricate an `ApplyRet`.
fn check_error(e: anyhow::Error) -> (ApplyRet, ActorAddressMap) {
    let zero = TokenAmount::from_atto(0);
    let ret = ApplyRet {
        msg_receipt: Receipt {
            exit_code: ExitCode::SYS_ASSERTION_FAILED,
            return_data: RawBytes::default(),
            gas_used: 0,
            events_root: None,
        },
        penalty: zero.clone(),
        miner_tip: zero.clone(),
        base_fee_burn: zero.clone(),
        over_estimation_burn: zero.clone(),
        refund: zero,
        gas_refund: 0,
        gas_burned: 0,
        failure_info: Some(ApplyFailure::PreValidation(format!("{:#}", e))),
        exec_trace: Vec::new(),
        events: Vec::new(),
    };
    (ret, Default::default())
}

// /// Compared to FvmExecState, this is used mostly for getters
// pub struct FvmCallState<DB> {
//     #[allow(clippy::type_complexity)]
//     executor: RefCell<DefaultExecutor<
//         DefaultKernel<DefaultCallManager<DefaultMachine<ReadOnlyBlockstore<DB>, FendermintExterns<ReadOnlyBlockstore<DB>>>>>,
//     >>,
// }
//
// impl<DB> FvmExecState<DB>
//     where
//         DB: Blockstore + Clone + 'static,
// {
//     pub fn call(&self, message: Message) -> anyhow::Result<ApplyRet> {
//
//     }
// }<|MERGE_RESOLUTION|>--- conflicted
+++ resolved
@@ -7,15 +7,11 @@
 use crate::fvm::gas::BlockGasTracker;
 use anyhow::Ok;
 use cid::Cid;
-<<<<<<< HEAD
 use fendermint_actors_api::gas_market::Reading;
 use fendermint_crypto::PublicKey;
 use fendermint_vm_actor_interface::eam::EthAddress;
 use fendermint_vm_core::{chainid::HasChainID, Timestamp};
 use fendermint_vm_encoding::IsHumanReadable;
-=======
-use fendermint_crypto::PublicKey;
->>>>>>> 2928bb7c
 use fendermint_vm_genesis::PowerScale;
 use fvm::{
     call_manager::DefaultCallManager,
@@ -33,16 +29,8 @@
 };
 use serde::{Deserialize, Serialize};
 use serde_with::serde_as;
-
-<<<<<<< HEAD
-=======
-use crate::fvm::externs::FendermintExterns;
-use crate::fvm::gas::actor::ActorGasMarket;
-use fendermint_vm_core::{chainid::HasChainID, Timestamp};
-use fendermint_vm_encoding::IsHumanReadable;
 use crate::fvm::activities::actor::ActorActivityTracker;
 
->>>>>>> 2928bb7c
 pub type BlockHash = [u8; 32];
 
 pub type ActorAddressMap = HashMap<ActorID, Address>;
@@ -50,7 +38,8 @@
 /// The result of the message application bundled with any delegated addresses of event emitters.
 pub type ExecResult = anyhow::Result<(ApplyRet, ActorAddressMap)>;
 
-pub type StateExecutor<DB> = DefaultExecutor<DefaultKernel<DefaultCallManager<DefaultMachine<DB, FendermintExterns<DB>>>>>;
+pub type StateExecutor<DB> =
+    DefaultExecutor<DefaultKernel<DefaultCallManager<DefaultMachine<DB, FendermintExterns<DB>>>>>;
 
 /// Parts of the state which evolve during the lifetime of the chain.
 #[serde_as]
@@ -119,26 +108,16 @@
     /// The main motivation to add it here was to make it easier to pass in data to the
     /// execution interpreter without having to add yet another piece to track at the app level.
     block_hash: Option<BlockHash>,
-<<<<<<< HEAD
     /// Public key of the validator who created this block. For queries, checks, and proposal
     /// validations this is None.
     block_producer: Option<PublicKey>,
     /// Keeps track of block gas usage during execution, and takes care of updating
     /// the chosen gas market strategy (by default an on-chain actor delivering EIP-1559 behaviour).
     block_gas_tracker: BlockGasTracker,
-=======
-
-    /// Public key of the validator who created this block. For queries and checks this is empty.
-    validator_pubkey: Option<PublicKey>,
->>>>>>> 2928bb7c
     /// State of parameters that are outside the control of the FVM but can change and need to be persisted.
     params: FvmUpdatableParams,
     /// Indicate whether the parameters have been updated.
     params_dirty: bool,
-    /// Keeps track of block gas usage during execution, and takes care of updating
-    /// the chosen gas market strategy (by default an on-chain actor delivering EIP-1559 behaviour).
-    gas_market: ActorGasMarket,
-
     // chain_info: (NetworkVersion, ChainID, EnginePool),
 }
 
@@ -173,24 +152,15 @@
         let engine = multi_engine.get(&nc)?;
         let externs = FendermintExterns::new(blockstore.clone(), params.state_root);
         let machine = DefaultMachine::new(&mc, blockstore, externs)?;
-<<<<<<< HEAD
         let mut executor = DefaultExecutor::new(engine, machine)?;
 
         let block_gas_tracker = BlockGasTracker::create(&mut executor)?;
-=======
-        let mut executor = DefaultExecutor::new(engine.clone(), machine)?;
-        let gas_market = ActorGasMarket::create(&mut executor, block_height)?;
->>>>>>> 2928bb7c
 
         Ok(Self {
             executor,
             block_hash: None,
-<<<<<<< HEAD
             block_producer: None,
             block_gas_tracker,
-=======
-            validator_pubkey: None,
->>>>>>> 2928bb7c
             params: FvmUpdatableParams {
                 app_version: params.app_version,
                 base_fee: params.base_fee,
@@ -198,7 +168,6 @@
                 power_scale: params.power_scale,
             },
             params_dirty: false,
-            gas_market,
             // chain_info: (params.network_version, ChainID::from(params.chain_id), engine),
         })
     }
@@ -210,7 +179,6 @@
     }
 
     /// Set the validator during execution.
-<<<<<<< HEAD
     pub fn with_block_producer(mut self, pubkey: PublicKey) -> Self {
         self.block_producer = Some(pubkey);
         self
@@ -226,19 +194,6 @@
 
     pub fn read_gas_market(&mut self) -> anyhow::Result<Reading> {
         BlockGasTracker::read_gas_market(&mut self.executor)
-=======
-    pub fn with_validator(mut self, key: PublicKey) -> Self {
-        self.validator_pubkey = Some(key);
-        self
-    }
-
-    pub fn gas_market_mut(&mut self) -> &mut ActorGasMarket {
-        &mut self.gas_market
-    }
-
-    pub fn gas_market(&self) -> &ActorGasMarket {
-        &self.gas_market
->>>>>>> 2928bb7c
     }
 
     /// Execute message implicitly.
@@ -303,15 +258,9 @@
         self.block_hash
     }
 
-<<<<<<< HEAD
     /// Identity of the block producer, if we are indeed executing any blocks.
     pub fn block_producer(&self) -> Option<PublicKey> {
         self.block_producer
-=======
-    /// Identity of the block creator, if we are indeed executing any blocks.
-    pub fn validator_pubkey(&self) -> Option<PublicKey> {
-        self.validator_pubkey
->>>>>>> 2928bb7c
     }
 
     /// The timestamp of the currently executing block.
@@ -349,7 +298,10 @@
     }
 
     pub fn activities_tracker(&mut self) -> ActorActivityTracker<StateExecutor<DB>> {
-        ActorActivityTracker { epoch: self.block_height(), executor: &mut self.executor }
+        ActorActivityTracker {
+            epoch: self.block_height(),
+            executor: &mut self.executor,
+        }
     }
 
     /// Collect all the event emitters' delegated addresses, for those who have any.
@@ -381,7 +333,6 @@
         self.update_params(|p| f(&mut p.app_version))
     }
 
-<<<<<<< HEAD
     /// Finalizes updates to the gas market based on the transactions processed by this instance.
     /// Returns the new base fee for the next height.
     pub fn finalize_gas_market(&mut self) -> anyhow::Result<Reading> {
@@ -395,15 +346,6 @@
         self.block_gas_tracker
             .finalize(&mut self.executor, premium_recipient)
             .inspect(|reading| self.update_params(|p| p.base_fee = reading.base_fee.clone()))
-=======
-    pub fn update_gas_market(&mut self) -> anyhow::Result<()> {
-        let height = self.block_height();
-        let ret = self
-            .gas_market
-            .commit(&mut self.executor, height, self.validator_pubkey)?;
-        self.params.base_fee = ret.base_fee;
-        Ok(())
->>>>>>> 2928bb7c
     }
 
     /// Update the circulating supply, effective from the next block.
