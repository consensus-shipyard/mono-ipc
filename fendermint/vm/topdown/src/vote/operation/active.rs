// Copyright 2022-2024 Protocol Labs
// SPDX-License-Identifier: Apache-2.0, MIT

use crate::vote::gossip::GossipClient;
use crate::vote::operation::paused::PausedOperationMode;
<<<<<<< HEAD
use crate::vote::operation::{OperationMetrics, OperationStateMachine, ACTIVE, PAUSED};
use crate::vote::store::VoteStore;
=======
use crate::vote::operation::{
    OperationMetrics, OperationMode, OperationModeHandler, OperationStateMachine,
};
>>>>>>> 777ed66c
use crate::vote::TopDownSyncEvent;
use crate::vote::VotingHandler;
use async_trait::async_trait;
use std::fmt::{Display, Formatter};
use tokio::select;

/// In active mode, we observe a steady rate of topdown checkpoint commitments on chain.
/// Our lookahead buffer is sliding continuously. As we acquire new finalised parent blocks,
/// we broadcast individual signed votes for every epoch.
pub(crate) struct ActiveOperationMode<G, S> {
    pub(crate) metrics: OperationMetrics,
    pub(crate) handler: VotingHandler<G, S>,
}

impl<G, S> Display for ActiveOperationMode<G, S> {
    fn fmt(&self, f: &mut Formatter<'_>) -> std::fmt::Result {
        write!(f, "{}", ACTIVE)
    }
}

<<<<<<< HEAD
impl<G, S> ActiveOperationMode<G, S>
where
    G: GossipClient + Send + Sync + 'static,
    S: VoteStore + Send + Sync + 'static,
{
    pub(crate) async fn advance(mut self) -> OperationStateMachine<G, S> {
        let mut n = self.handler.process_external_request(&self.metrics);
        tracing::debug!(
            num = n,
            status = self.to_string(),
            "handled external requests"
        );

        n = self.handler.process_gossip_subscription_votes();
        tracing::debug!(num = n, status = self.to_string(), "handled gossip votes");

        while let Some(v) = self.handler.poll_internal_event() {
            // top down is now syncing, pause everything
            if matches!(v, TopDownSyncEvent::NodeSyncing) {
                self.metrics.mode_changed(PAUSED);
                return OperationStateMachine::Paused(PausedOperationMode {
                    metrics: self.metrics,
                    handler: self.handler,
                });
            }

            // handle the polled event
            self.handler.handle_event(v).await;
=======
impl ActiveOperationMode {
    fn into_paused(mut self) -> OperationStateMachine {
        self.metrics.mode_changed(OperationMode::Paused);
        OperationStateMachine::Paused(PausedOperationMode {
            metrics: self.metrics,
            handler: self.handler,
        })
    }
}

#[async_trait]
impl OperationModeHandler for ActiveOperationMode {
    async fn advance(mut self) -> OperationStateMachine {
        loop {
            select! {
                Some(req) = self.handler.req_rx.recv() => {
                    self.handler.handle_request(req);
                },
                Ok(vote) = self.handler.gossip_rx.recv() => {
                    self.handler.record_vote(vote);

                    // TODO: need to handle soft recovery transition
                },
                Ok(event) = self.handler.internal_event_listener.recv() => {
                    // top down is now syncing, pause everything
                    if matches!(event, TopDownSyncEvent::NodeSyncing) {
                        return self.into_paused();
                    }
                    self.handler.handle_event(event);
                }
            }
>>>>>>> 777ed66c
        }
    }
}<|MERGE_RESOLUTION|>--- conflicted
+++ resolved
@@ -3,14 +3,10 @@
 
 use crate::vote::gossip::GossipClient;
 use crate::vote::operation::paused::PausedOperationMode;
-<<<<<<< HEAD
-use crate::vote::operation::{OperationMetrics, OperationStateMachine, ACTIVE, PAUSED};
 use crate::vote::store::VoteStore;
-=======
 use crate::vote::operation::{
-    OperationMetrics, OperationMode, OperationModeHandler, OperationStateMachine,
+    OperationMetrics, OperationMode, OperationStateMachine,
 };
->>>>>>> 777ed66c
 use crate::vote::TopDownSyncEvent;
 use crate::vote::VotingHandler;
 use async_trait::async_trait;
@@ -27,42 +23,12 @@
 
 impl<G, S> Display for ActiveOperationMode<G, S> {
     fn fmt(&self, f: &mut Formatter<'_>) -> std::fmt::Result {
-        write!(f, "{}", ACTIVE)
+        write!(f, "{}", "ACTIVE")
     }
 }
 
-<<<<<<< HEAD
-impl<G, S> ActiveOperationMode<G, S>
-where
-    G: GossipClient + Send + Sync + 'static,
-    S: VoteStore + Send + Sync + 'static,
-{
-    pub(crate) async fn advance(mut self) -> OperationStateMachine<G, S> {
-        let mut n = self.handler.process_external_request(&self.metrics);
-        tracing::debug!(
-            num = n,
-            status = self.to_string(),
-            "handled external requests"
-        );
-
-        n = self.handler.process_gossip_subscription_votes();
-        tracing::debug!(num = n, status = self.to_string(), "handled gossip votes");
-
-        while let Some(v) = self.handler.poll_internal_event() {
-            // top down is now syncing, pause everything
-            if matches!(v, TopDownSyncEvent::NodeSyncing) {
-                self.metrics.mode_changed(PAUSED);
-                return OperationStateMachine::Paused(PausedOperationMode {
-                    metrics: self.metrics,
-                    handler: self.handler,
-                });
-            }
-
-            // handle the polled event
-            self.handler.handle_event(v).await;
-=======
-impl ActiveOperationMode {
-    fn into_paused(mut self) -> OperationStateMachine {
+impl <G, S> ActiveOperationMode<G, S> {
+    fn into_paused(mut self) -> OperationStateMachine<G, S> {
         self.metrics.mode_changed(OperationMode::Paused);
         OperationStateMachine::Paused(PausedOperationMode {
             metrics: self.metrics,
@@ -71,15 +37,14 @@
     }
 }
 
-#[async_trait]
-impl OperationModeHandler for ActiveOperationMode {
-    async fn advance(mut self) -> OperationStateMachine {
+impl <G: Send + Sync + 'static + GossipClient + Clone, S: VoteStore + Send + Sync + 'static> ActiveOperationMode<G, S> {
+    pub(crate) async fn advance(mut self) -> OperationStateMachine<G, S> {
         loop {
             select! {
                 Some(req) = self.handler.req_rx.recv() => {
-                    self.handler.handle_request(req);
+                    self.handler.handle_request(req, &self.metrics);
                 },
-                Ok(vote) = self.handler.gossip_rx.recv() => {
+                Ok(vote) = self.handler.gossip.recv_vote() => {
                     self.handler.record_vote(vote);
 
                     // TODO: need to handle soft recovery transition
@@ -92,7 +57,6 @@
                     self.handler.handle_event(event);
                 }
             }
->>>>>>> 777ed66c
         }
     }
 }