// Copyright 2022-2024 Protocol Labs
// SPDX-License-Identifier: Apache-2.0, MIT

use crate::sync::TopDownSyncEvent;
use crate::vote::gossip::GossipClient;
use crate::vote::operation::active::ActiveOperationMode;
<<<<<<< HEAD
use crate::vote::operation::{OperationMetrics, OperationStateMachine, ACTIVE, PAUSED};
use crate::vote::store::VoteStore;
=======
use crate::vote::operation::{
    OperationMetrics, OperationMode, OperationModeHandler, OperationStateMachine,
};
>>>>>>> 777ed66c
use crate::vote::VotingHandler;
use async_trait::async_trait;
use std::fmt::{Display, Formatter};
use tokio::select;

/// The paused operation mode handler.
///
/// Paused mode engages when we’re catching up with the subnet chain
/// (usually after a process interruption, restart, or first start).
/// Therefore, we still don’t know what the last committed topdown checkpoint is,
/// so we refrain from watching the parent chain, and from gossiping
/// any certified observations until we switch to active mode.
pub(crate) struct PausedOperationMode<G, S> {
    pub metrics: OperationMetrics,
    pub(crate) handler: VotingHandler<G, S>,
}

impl<G, S> Display for PausedOperationMode<G, S> {
    fn fmt(&self, f: &mut Formatter<'_>) -> std::fmt::Result {
        write!(f, "{}", PAUSED)
    }
}

<<<<<<< HEAD
impl<G, S> PausedOperationMode<G, S>
where
    G: GossipClient + Send + Sync + 'static,
    S: VoteStore + Send + Sync + 'static,
{
    pub(crate) async fn advance(mut self) -> OperationStateMachine<G, S> {
        let n = self.handler.process_external_request(&self.metrics);
        tracing::debug!(
            num = n,
            status = self.to_string(),
            "handled external requests"
        );

        if let Some(v) = self.handler.poll_internal_event() {
            // top down is still syncing, not doing anything for now
            if matches!(v, TopDownSyncEvent::NodeSyncing) {
                return OperationStateMachine::Paused(self);
            }

            // handle the polled event
            self.handler.handle_event(v).await;
        }

        self.metrics.mode_changed(ACTIVE);
=======
impl PausedOperationMode {
    fn into_active(mut self) -> OperationStateMachine {
        self.metrics.mode_changed(OperationMode::Active);
>>>>>>> 777ed66c
        OperationStateMachine::Active(ActiveOperationMode {
            metrics: self.metrics,
            handler: self.handler,
        })
    }
}

#[async_trait]
impl OperationModeHandler for PausedOperationMode {
    async fn advance(mut self) -> OperationStateMachine {
        loop {
            select! {
                Some(req) = self.handler.req_rx.recv() => {
                    self.handler.handle_request(req);
                },
                Ok(vote) = self.handler.gossip_rx.recv() => {
                    self.handler.record_vote(vote);
                },
                Ok(event) = self.handler.internal_event_listener.recv() => {
                    // top down is still syncing, pause everything
                    if !matches!(event, TopDownSyncEvent::NodeSyncing) {
                        return self.into_active();
                    }
                    self.handler.handle_event(event);
                }
            }
        }
    }
}<|MERGE_RESOLUTION|>--- conflicted
+++ resolved
@@ -4,14 +4,10 @@
 use crate::sync::TopDownSyncEvent;
 use crate::vote::gossip::GossipClient;
 use crate::vote::operation::active::ActiveOperationMode;
-<<<<<<< HEAD
-use crate::vote::operation::{OperationMetrics, OperationStateMachine, ACTIVE, PAUSED};
 use crate::vote::store::VoteStore;
-=======
 use crate::vote::operation::{
-    OperationMetrics, OperationMode, OperationModeHandler, OperationStateMachine,
+    OperationMetrics, OperationMode, OperationStateMachine,
 };
->>>>>>> 777ed66c
 use crate::vote::VotingHandler;
 use async_trait::async_trait;
 use std::fmt::{Display, Formatter};
@@ -31,40 +27,13 @@
 
 impl<G, S> Display for PausedOperationMode<G, S> {
     fn fmt(&self, f: &mut Formatter<'_>) -> std::fmt::Result {
-        write!(f, "{}", PAUSED)
+        write!(f, "{}", "PAUSED")
     }
 }
 
-<<<<<<< HEAD
-impl<G, S> PausedOperationMode<G, S>
-where
-    G: GossipClient + Send + Sync + 'static,
-    S: VoteStore + Send + Sync + 'static,
-{
-    pub(crate) async fn advance(mut self) -> OperationStateMachine<G, S> {
-        let n = self.handler.process_external_request(&self.metrics);
-        tracing::debug!(
-            num = n,
-            status = self.to_string(),
-            "handled external requests"
-        );
-
-        if let Some(v) = self.handler.poll_internal_event() {
-            // top down is still syncing, not doing anything for now
-            if matches!(v, TopDownSyncEvent::NodeSyncing) {
-                return OperationStateMachine::Paused(self);
-            }
-
-            // handle the polled event
-            self.handler.handle_event(v).await;
-        }
-
-        self.metrics.mode_changed(ACTIVE);
-=======
-impl PausedOperationMode {
-    fn into_active(mut self) -> OperationStateMachine {
+impl <G, S> PausedOperationMode<G, S> {
+    fn into_active(mut self) -> OperationStateMachine<G, S> {
         self.metrics.mode_changed(OperationMode::Active);
->>>>>>> 777ed66c
         OperationStateMachine::Active(ActiveOperationMode {
             metrics: self.metrics,
             handler: self.handler,
@@ -72,15 +41,14 @@
     }
 }
 
-#[async_trait]
-impl OperationModeHandler for PausedOperationMode {
-    async fn advance(mut self) -> OperationStateMachine {
+impl <G: Send + Sync + GossipClient + 'static + Clone, S: VoteStore + Send + Sync + 'static> PausedOperationMode<G, S> {
+    pub(crate) async fn advance(mut self) -> OperationStateMachine<G, S> {
         loop {
             select! {
                 Some(req) = self.handler.req_rx.recv() => {
-                    self.handler.handle_request(req);
+                    self.handler.handle_request(req, &self.metrics);
                 },
-                Ok(vote) = self.handler.gossip_rx.recv() => {
+                Ok(vote) = self.handler.gossip.recv_vote() => {
                     self.handler.record_vote(vote);
                 },
                 Ok(event) = self.handler.internal_event_listener.recv() => {
