// Copyright 2022-2024 Protocol Labs
// SPDX-License-Identifier: Apache-2.0, MIT

pub mod error;
pub mod gossip;
mod operation;
pub mod payload;
pub mod store;
mod tally;

use crate::observation::{CertifiedObservation, Observation};
use crate::sync::TopDownSyncEvent;
<<<<<<< HEAD
use crate::vote::gossip::GossipClient;
use crate::vote::operation::{OperationMetrics, OperationStateMachine};
use crate::vote::payload::{PowerUpdates, Vote, VoteTallyState};
use crate::vote::store::VoteStore;
use crate::vote::tally::VoteTally;
=======
use crate::vote::operation::OperationStateMachine;
>>>>>>> 777ed66c
use crate::BlockHeight;
use error::Error;
use fendermint_crypto::SecretKey;
use fendermint_vm_genesis::ValidatorKey;
use serde::{Deserialize, Serialize};
<<<<<<< HEAD
use std::collections::HashMap;
use std::time::Duration;
use tokio::sync::{broadcast, mpsc, oneshot};
=======
use tokio::sync::{broadcast, mpsc};
>>>>>>> 777ed66c

pub type Weight = u64;

#[derive(Serialize, Deserialize, Debug, Clone)]
pub struct Config {
    /// The reactor request channel buffer size
<<<<<<< HEAD
    pub req_channel_buffer_size: usize,
    /// The number of requests the reactor should process per run before handling other tasks
    pub req_batch_processing_size: usize,
    /// The number of vote recording requests the reactor should process per run before handling other tasks
    pub gossip_req_processing_size: usize,
    /// The time to sleep for voting loop if nothing happens
    pub voting_sleep_interval_sec: u64,
=======
    req_channel_buffer_size: usize,
>>>>>>> 777ed66c
}

/// The client to interact with the vote reactor
pub struct VoteReactorClient {
    tx: mpsc::Sender<VoteReactorRequest>,
}

pub struct StartVoteReactorParams<G, V> {
    pub config: Config,
    pub validator_key: SecretKey,
    pub power_table: PowerUpdates,
    pub last_finalized_height: BlockHeight,
    pub latest_child_block: BlockHeight,
    pub gossip: G,
    pub vote_store: V,
    pub internal_event_listener: broadcast::Receiver<TopDownSyncEvent>,
}

pub fn start_vote_reactor<
    G: GossipClient + Send + Sync + 'static,
    V: VoteStore + Send + Sync + 'static,
>(
    params: StartVoteReactorParams<G, V>,
) -> anyhow::Result<VoteReactorClient> {
    let config = params.config;
    let (tx, rx) = mpsc::channel(config.req_channel_buffer_size);
    let vote_tally = VoteTally::new(
        params.power_table,
        params.last_finalized_height,
        params.vote_store,
    )?;

    let validator_key = params.validator_key;
    let internal_event_listener = params.internal_event_listener;
    let latest_child_block = params.latest_child_block;
    let gossip = params.gossip;

    tokio::spawn(async move {
        let inner = VotingHandler {
            validator_key,
            req_rx: rx,
            internal_event_listener,
            vote_tally,
            latest_child_block,
            config,
            gossip,
        };
        let mut machine = OperationStateMachine::new(inner);
        loop {
            machine = machine.step().await;
<<<<<<< HEAD
            tokio::time::sleep(sleep).await;
=======
>>>>>>> 777ed66c
        }
    });

    Ok(VoteReactorClient { tx })
}

impl VoteReactorClient {
    async fn request<T, F: FnOnce(oneshot::Sender<T>) -> VoteReactorRequest>(
        &self,
        f: F,
    ) -> anyhow::Result<T> {
        let (tx, rx) = oneshot::channel();
        self.tx.send(f(tx)).await?;
        let r = rx.await?;
        Ok(r)
    }

    /// Query the current operation mode of the vote tally state machine
    pub async fn query_operation_mode(&self) -> anyhow::Result<OperationMetrics> {
        self.request(VoteReactorRequest::QueryOperationMode).await
    }

    /// Query the current validator votes at the target block height
    pub async fn query_votes(
        &self,
        height: BlockHeight,
    ) -> anyhow::Result<Result<Vec<Vote>, Error>> {
        self.request(|tx| VoteReactorRequest::QueryVotes { height, tx })
            .await
    }

    /// Queries the vote tally to see if there are new quorum formed
    pub async fn find_quorum(&self) -> anyhow::Result<Option<Observation>> {
        self.request(VoteReactorRequest::FindQuorum).await
    }

    /// Get the current vote tally state variables in vote tally
    pub async fn query_vote_tally_state(&self) -> anyhow::Result<VoteTallyState> {
        self.request(VoteReactorRequest::QueryState).await
    }

    /// Update power of some validators. If the weight is zero, the validator is removed
    /// from the power table.
    pub async fn update_power_table(&self, updates: PowerUpdates) -> anyhow::Result<()> {
        self.request(|tx| VoteReactorRequest::UpdatePowerTable { updates, tx })
            .await
    }

    /// Completely over-write existing power table
    pub async fn set_power_table(&self, updates: PowerUpdates) -> anyhow::Result<()> {
        self.request(|tx| VoteReactorRequest::SetPowerTable { updates, tx })
            .await
    }

    /// Signals that a new quorum is finalized and executed in the interpreter
    pub async fn set_quorum_finalized(
        &self,
        height: BlockHeight,
    ) -> anyhow::Result<Result<(), Error>> {
        self.request(|tx| VoteReactorRequest::SetQuorumFinalized { height, tx })
            .await
    }

    pub async fn dump_votes(
        &self,
    ) -> anyhow::Result<Result<HashMap<BlockHeight, Vec<Vote>>, Error>> {
        self.request(VoteReactorRequest::DumpAllVotes).await
    }

    /// A new child/local block is mined
    pub async fn new_local_block_mined(&self, h: BlockHeight) -> anyhow::Result<()> {
        self.tx
            .send(VoteReactorRequest::NewLocalBlockMined(h))
            .await?;
        Ok(())
    }
}

enum VoteReactorRequest {
    /// A new child subnet block is mined, this is the fendermint block
    NewLocalBlockMined(BlockHeight),
    /// Query the current operation mode of the vote tally state machine
    QueryOperationMode(oneshot::Sender<OperationMetrics>),
    /// Query the current validator votes at the target block height
    QueryVotes {
        height: BlockHeight,
        tx: oneshot::Sender<Result<Vec<Vote>, Error>>,
    },
    /// Dump all the votes that is currently stored in the vote tally.
    /// This is generally a very expensive operation, but good for debugging, use with care
    DumpAllVotes(oneshot::Sender<Result<HashMap<BlockHeight, Vec<Vote>>, Error>>),
    /// Get the current vote tally state variables in vote tally
    QueryState(oneshot::Sender<VoteTallyState>),
    /// Queries the vote tally to see if there are new quorum formed
    FindQuorum(oneshot::Sender<Option<Observation>>),
    /// Update power of some validators. If the weight is zero, the validator is removed
    /// from the power table.
    UpdatePowerTable {
        updates: PowerUpdates,
        tx: oneshot::Sender<()>,
    },
    /// Completely over-write existing power table
    SetPowerTable {
        updates: PowerUpdates,
        tx: oneshot::Sender<()>,
    },
    /// Signals that a new quorum is finalized and executed in the interpreter
    SetQuorumFinalized {
        height: BlockHeight,
        tx: oneshot::Sender<Result<(), Error>>,
    },
}

struct VotingHandler<Gossip, VoteStore> {
    /// The validator key that is used to sign proposal produced for broadcasting
    validator_key: SecretKey,
    /// Handles the requests targeting the vote reactor, could be querying the
    /// vote tally status and etc.
    req_rx: mpsc::Receiver<VoteReactorRequest>,
<<<<<<< HEAD
    /// Interface to gossip pub/sub for topdown voting
    gossip: Gossip,
=======
    /// Receiver from gossip pub/sub, mostly listening to incoming votes
    gossip_rx: broadcast::Receiver<VoteRecord>,
    /// Sender for gossip pub/sub, publishing new votes signed by current node
    gossip_tx: mpsc::Sender<VoteRecord>,
>>>>>>> 777ed66c
    /// Listens to internal events and handles the events accordingly
    internal_event_listener: broadcast::Receiver<TopDownSyncEvent>,
    vote_tally: VoteTally<VoteStore>,
    latest_child_block: BlockHeight,
    config: Config,
}

impl<G, V> VotingHandler<G, V>
where
    G: GossipClient + Send + Sync + 'static,
    V: VoteStore + Send + Sync + 'static,
{
    fn handle_request(&mut self, req: VoteReactorRequest, metrics: &OperationMetrics) {
        match req {
            VoteReactorRequest::QueryOperationMode(tx) => {
                // ignore error
                let _ = tx.send(metrics.clone());
            }
            VoteReactorRequest::QueryVotes { height, tx } => {
                let _ = tx.send(self.vote_tally.get_votes_at_height(height));
            }
            VoteReactorRequest::UpdatePowerTable { updates, tx } => {
                self.vote_tally.update_power_table(updates);
                let _ = tx.send(());
            }
            VoteReactorRequest::FindQuorum(tx) => {
                let quorum = self
                    .vote_tally
                    .find_quorum()
                    .inspect_err(|e| tracing::error!(err = e.to_string(), "cannot find quorum"))
                    .unwrap_or_default();
                let _ = tx.send(quorum);
            }
            VoteReactorRequest::SetPowerTable { updates, tx } => {
                self.vote_tally.set_power_table(updates);
                let _ = tx.send(());
            }
            VoteReactorRequest::SetQuorumFinalized { height, tx } => {
                let _ = tx.send(self.vote_tally.set_finalized(height));
            }
            VoteReactorRequest::QueryState(tx) => {
                let _ = tx.send(VoteTallyState {
                    last_finalized_height: self.vote_tally.last_finalized_height(),
                    quorum_threshold: self.vote_tally.quorum_threshold(),
                    power_table: self.vote_tally.power_table().clone(),
                });
            }
            VoteReactorRequest::DumpAllVotes(tx) => {
                let _ = tx.send(self.vote_tally.dump_votes());
            }
            VoteReactorRequest::NewLocalBlockMined(n) => {
                self.latest_child_block = n;
            }
        }
    }

    async fn handle_event(&mut self, event: TopDownSyncEvent) {
        match event {
            TopDownSyncEvent::NewProposal(observation) => {
                let vote = match CertifiedObservation::sign(
                    *observation,
                    self.latest_child_block,
                    &self.validator_key,
                ) {
                    Ok(v) => Vote::v1(ValidatorKey::new(self.validator_key.public_key()), v),
                    Err(e) => {
                        tracing::error!(err = e.to_string(), "cannot sign received proposal");
                        return;
                    }
                };

                if let Err(e) = self.vote_tally.add_vote(vote.clone()) {
                    tracing::error!(err = e.to_string(), "cannot self vote to tally");
                    return;
                }

                match self.gossip.publish_vote(vote).await {
                    Ok(_) => {}
                    Err(e) => {
                        tracing::error!(
                            err = e.to_string(),
                            "cannot send to gossip sender, tx dropped"
                        );

<<<<<<< HEAD
                        // when this happens, we still keep the vote tally going as
                        // we can still receive other peers's votes.
                    }
                }
            }
            _ => {
                // ignore events we are not interested in
            }
        };
    }

    /// Process external request, such as RPC queries for debugging and status tracking.
    fn process_external_request(&mut self, metrics: &OperationMetrics) -> usize {
        let mut n = 0;
        while n < self.config.req_batch_processing_size {
            match self.req_rx.try_recv() {
                Ok(req) => {
                    self.handle_request(req, metrics);
                    n += 1
                }
                Err(mpsc::error::TryRecvError::Disconnected) => {
                    tracing::warn!("voting reactor tx closed unexpected");
                    break;
                }
                Err(mpsc::error::TryRecvError::Empty) => break,
            }
        }
        n
    }

    /// Handles vote tally gossip pab/sub incoming votes from other peers
    fn process_gossip_subscription_votes(&mut self) -> usize {
        let mut vote_processed = 0;
        while vote_processed < self.config.gossip_req_processing_size {
            match self.gossip.try_poll_vote() {
                Ok(Some(vote)) => {
                    if let Err(e) = self.vote_tally.add_vote(vote) {
                        tracing::error!(err = e.to_string(), "cannot add vote to tally");
                    } else {
                        vote_processed += 1;
                    }
                }
                Err(e) => {
                    tracing::warn!(err = e.to_string(), "cannot poll gossip vote");
                    break;
                }
                _ => break,
            }
        }
        vote_processed
    }

    /// Poll internal topdown syncer event broadcasted.
    fn poll_internal_event(&mut self) -> Option<TopDownSyncEvent> {
        match self.internal_event_listener.try_recv() {
            Ok(event) => Some(event),
            Err(broadcast::error::TryRecvError::Empty) => None,
            _ => {
                tracing::warn!("gossip sender lagging or closed");
                None
            }
        }
    }
=======
    fn handle_event(&self, _event: TopDownSyncEvent) {}
>>>>>>> 777ed66c
}<|MERGE_RESOLUTION|>--- conflicted
+++ resolved
@@ -10,44 +10,27 @@
 
 use crate::observation::{CertifiedObservation, Observation};
 use crate::sync::TopDownSyncEvent;
-<<<<<<< HEAD
 use crate::vote::gossip::GossipClient;
-use crate::vote::operation::{OperationMetrics, OperationStateMachine};
 use crate::vote::payload::{PowerUpdates, Vote, VoteTallyState};
 use crate::vote::store::VoteStore;
 use crate::vote::tally::VoteTally;
-=======
-use crate::vote::operation::OperationStateMachine;
->>>>>>> 777ed66c
 use crate::BlockHeight;
 use error::Error;
 use fendermint_crypto::SecretKey;
 use fendermint_vm_genesis::ValidatorKey;
 use serde::{Deserialize, Serialize};
-<<<<<<< HEAD
 use std::collections::HashMap;
+use std::sync::Arc;
 use std::time::Duration;
 use tokio::sync::{broadcast, mpsc, oneshot};
-=======
-use tokio::sync::{broadcast, mpsc};
->>>>>>> 777ed66c
+use crate::vote::operation::{OperationMetrics, OperationStateMachine};
 
 pub type Weight = u64;
 
 #[derive(Serialize, Deserialize, Debug, Clone)]
 pub struct Config {
     /// The reactor request channel buffer size
-<<<<<<< HEAD
     pub req_channel_buffer_size: usize,
-    /// The number of requests the reactor should process per run before handling other tasks
-    pub req_batch_processing_size: usize,
-    /// The number of vote recording requests the reactor should process per run before handling other tasks
-    pub gossip_req_processing_size: usize,
-    /// The time to sleep for voting loop if nothing happens
-    pub voting_sleep_interval_sec: u64,
-=======
-    req_channel_buffer_size: usize,
->>>>>>> 777ed66c
 }
 
 /// The client to interact with the vote reactor
@@ -83,7 +66,7 @@
     let validator_key = params.validator_key;
     let internal_event_listener = params.internal_event_listener;
     let latest_child_block = params.latest_child_block;
-    let gossip = params.gossip;
+    let gossip = Arc::new(params.gossip);
 
     tokio::spawn(async move {
         let inner = VotingHandler {
@@ -98,10 +81,6 @@
         let mut machine = OperationStateMachine::new(inner);
         loop {
             machine = machine.step().await;
-<<<<<<< HEAD
-            tokio::time::sleep(sleep).await;
-=======
->>>>>>> 777ed66c
         }
     });
 
@@ -221,15 +200,8 @@
     /// Handles the requests targeting the vote reactor, could be querying the
     /// vote tally status and etc.
     req_rx: mpsc::Receiver<VoteReactorRequest>,
-<<<<<<< HEAD
     /// Interface to gossip pub/sub for topdown voting
     gossip: Gossip,
-=======
-    /// Receiver from gossip pub/sub, mostly listening to incoming votes
-    gossip_rx: broadcast::Receiver<VoteRecord>,
-    /// Sender for gossip pub/sub, publishing new votes signed by current node
-    gossip_tx: mpsc::Sender<VoteRecord>,
->>>>>>> 777ed66c
     /// Listens to internal events and handles the events accordingly
     internal_event_listener: broadcast::Receiver<TopDownSyncEvent>,
     vote_tally: VoteTally<VoteStore>,
@@ -239,7 +211,7 @@
 
 impl<G, V> VotingHandler<G, V>
 where
-    G: GossipClient + Send + Sync + 'static,
+    G: GossipClient + Send + Sync + 'static + Clone,
     V: VoteStore + Send + Sync + 'static,
 {
     fn handle_request(&mut self, req: VoteReactorRequest, metrics: &OperationMetrics) {
@@ -286,7 +258,13 @@
         }
     }
 
-    async fn handle_event(&mut self, event: TopDownSyncEvent) {
+    fn record_vote(&mut self, vote: Vote) {
+        if let Err(e) = self.vote_tally.add_vote(vote) {
+            tracing::error!(err = e.to_string(), "cannot add vote to tally");
+        }
+    }
+
+    fn handle_event(&mut self, event: TopDownSyncEvent) {
         match event {
             TopDownSyncEvent::NewProposal(observation) => {
                 let vote = match CertifiedObservation::sign(
@@ -306,79 +284,21 @@
                     return;
                 }
 
-                match self.gossip.publish_vote(vote).await {
-                    Ok(_) => {}
-                    Err(e) => {
+                let gossip = self.gossip.clone();
+                tokio::spawn(async move {
+                    if let Err(e) = gossip.publish_vote(vote).await {
                         tracing::error!(
                             err = e.to_string(),
                             "cannot send to gossip sender, tx dropped"
                         );
-
-<<<<<<< HEAD
                         // when this happens, we still keep the vote tally going as
                         // we can still receive other peers's votes.
                     }
-                }
+                });
             }
             _ => {
                 // ignore events we are not interested in
             }
         };
     }
-
-    /// Process external request, such as RPC queries for debugging and status tracking.
-    fn process_external_request(&mut self, metrics: &OperationMetrics) -> usize {
-        let mut n = 0;
-        while n < self.config.req_batch_processing_size {
-            match self.req_rx.try_recv() {
-                Ok(req) => {
-                    self.handle_request(req, metrics);
-                    n += 1
-                }
-                Err(mpsc::error::TryRecvError::Disconnected) => {
-                    tracing::warn!("voting reactor tx closed unexpected");
-                    break;
-                }
-                Err(mpsc::error::TryRecvError::Empty) => break,
-            }
-        }
-        n
-    }
-
-    /// Handles vote tally gossip pab/sub incoming votes from other peers
-    fn process_gossip_subscription_votes(&mut self) -> usize {
-        let mut vote_processed = 0;
-        while vote_processed < self.config.gossip_req_processing_size {
-            match self.gossip.try_poll_vote() {
-                Ok(Some(vote)) => {
-                    if let Err(e) = self.vote_tally.add_vote(vote) {
-                        tracing::error!(err = e.to_string(), "cannot add vote to tally");
-                    } else {
-                        vote_processed += 1;
-                    }
-                }
-                Err(e) => {
-                    tracing::warn!(err = e.to_string(), "cannot poll gossip vote");
-                    break;
-                }
-                _ => break,
-            }
-        }
-        vote_processed
-    }
-
-    /// Poll internal topdown syncer event broadcasted.
-    fn poll_internal_event(&mut self) -> Option<TopDownSyncEvent> {
-        match self.internal_event_listener.try_recv() {
-            Ok(event) => Some(event),
-            Err(broadcast::error::TryRecvError::Empty) => None,
-            _ => {
-                tracing::warn!("gossip sender lagging or closed");
-                None
-            }
-        }
-    }
-=======
-    fn handle_event(&self, _event: TopDownSyncEvent) {}
->>>>>>> 777ed66c
 }