--- conflicted
+++ resolved
@@ -22,15 +22,12 @@
 use crate::vote::payload::Observation;
 pub use syncer::fetch_topdown_events;
 
-<<<<<<< HEAD
-=======
 #[derive(Clone, Debug)]
 pub enum TopDownSyncEvent {
     NodeSyncing,
     NewProposal(Box<Observation>),
 }
 
->>>>>>> cc007cd7
 /// Query the parent finality from the block chain state.
 ///
 /// It returns `None` from queries until the ledger has been initialized.
