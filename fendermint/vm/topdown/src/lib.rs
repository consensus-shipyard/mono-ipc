--- conflicted
+++ resolved
@@ -114,11 +114,7 @@
 /// majority of subnet validators. DAG-CBOR encoded, embedded in CertifiedCheckpoint.
 #[derive(Debug, Clone, Serialize, Deserialize, PartialEq, Eq)]
 pub enum Checkpoint {
-<<<<<<< HEAD
-    V1(Ballot),
-=======
     V1(Observation),
->>>>>>> 00e14bd7
 }
 
 /// The finality view for IPC parent at certain height.
