--- conflicted
+++ resolved
@@ -43,6 +43,7 @@
 }
 
 pub mod account;
+pub mod activity;
 pub mod burntfunds;
 pub mod chainmetadata;
 pub mod cron;
@@ -50,15 +51,10 @@
 pub mod eam;
 pub mod ethaccount;
 pub mod evm;
-<<<<<<< HEAD
 pub mod gas_market;
-=======
-pub mod gas;
->>>>>>> 2928bb7c
 pub mod init;
 pub mod ipc;
 pub mod multisig;
 pub mod placeholder;
 pub mod reward;
-pub mod system;
-pub mod activity;+pub mod system;