import '@nomicfoundation/hardhat-foundry'
import '@nomiclabs/hardhat-ethers'
import '@typechain/hardhat'
import 'hardhat-contract-sizer'
import 'hardhat-storage-layout-changes'
<<<<<<< HEAD
import { HardhatUserConfig } from 'hardhat/config'

// Hardhat deploy stuff.
import 'hardhat-deploy'
import 'hardhat-deploy-ethers'

// Import our extensions.
import './extensions'

// Load environment variables from .env file.
import { config as dotenvConfig } from 'dotenv'
dotenvConfig({ path: './.env' })
=======
import { HardhatUserConfig, task } from 'hardhat/config'
import { HardhatRuntimeEnvironment } from 'hardhat/types'

const lazyImport = async (module: any) => {
    return await import(module)
}

async function saveDeployments(env: string, deploymentData: { [key in string]: string }, branch?: string) {
    const deploymentsJsonPath = `${process.cwd()}/deployments.json`

    let deploymentsJson = { [env]: {} }
    if (fs.existsSync(deploymentsJsonPath)) {
        deploymentsJson = JSON.parse(fs.readFileSync(deploymentsJsonPath).toString())
    }

    if (branch) {
        deploymentsJson[env] = {
            ...deploymentsJson[env],
            [branch]: deploymentData,
        }
    } else {
        deploymentsJson[env] = { ...deploymentsJson[env], ...deploymentData }
    }

    fs.writeFileSync(deploymentsJsonPath, JSON.stringify(deploymentsJson))
}

async function saveDeploymentsFacets(
    filename: string,
    env: string,
    updatedFacets: { [key: string]: string },
    branch?: string,
) {
    const deploymentsJsonPath = `${process.cwd()}/${filename}`
    let deploymentsJson = { [env]: {} }
    if (fs.existsSync(deploymentsJsonPath)) {
        deploymentsJson = JSON.parse(fs.readFileSync(deploymentsJsonPath).toString())
    }
    const facets = deploymentsJson[env]['Facets']
    for (const facetIndex in facets) {
        const facetName = facets[facetIndex].name
        if (updatedFacets[facetName]) {
            facets[facetIndex].address = updatedFacets[facetName]
        }
    }
    fs.writeFileSync(deploymentsJsonPath, JSON.stringify(deploymentsJson))
}
async function saveSubnetRegistry(env: string, subnetRegistryData: { [key in string]: string }) {
    const subnetRegistryJsonPath = `${process.cwd()}/subnet.registry.json`

    let subnetRegistryJson = { [env]: {} }
    if (fs.existsSync(subnetRegistryJsonPath)) {
        subnetRegistryJson = JSON.parse(fs.readFileSync(subnetRegistryJsonPath).toString())
    }

    subnetRegistryJson[env] = {
        ...subnetRegistryJson[env],
        ...subnetRegistryData,
    }

    fs.writeFileSync(subnetRegistryJsonPath, JSON.stringify(subnetRegistryJson))
}

async function readSubnetActor(subnetActorAddress, network) {
    const subnetActorJsonPath = `${process.cwd()}/subnet.actor-${subnetActorAddress}.json`
    if (fs.existsSync(subnetActorJsonPath)) {
        const subnetActor = JSON.parse(fs.readFileSync(subnetActorJsonPath).toString())
        return subnetActor
    }
    const subnetRegistry = await getSubnetRegistry(network)
    const deployments = {
        SubnetActorDiamond: subnetActorAddress,
        Facets: subnetRegistry.SubnetActorFacets,
    }
    return deployments
}

async function saveSubnetActor(deployments, updatedFacets: { [key in string]: string }) {
    const subnetActorJsonPath = `${process.cwd()}/subnet.actor-${deployments.SubnetActorDiamond}.json`
    for (const facetIndex in deployments.Facets) {
        const facetName = deployments.Facets[facetIndex].name
        if (updatedFacets[facetName]) {
            deployments.Facets[facetIndex].address = updatedFacets[facetName]
        }
    }
    fs.writeFileSync(subnetActorJsonPath, JSON.stringify(deployments))
}

async function getSubnetRegistry(env: string): Promise<{ [key in string]: string }> {
    const subnetRegistryJsonPath = `${process.cwd()}/subnet.registry.json`

    let subnetRegistry = {}
    if (fs.existsSync(subnetRegistryJsonPath)) {
        subnetRegistry = JSON.parse(fs.readFileSync(subnetRegistryJsonPath).toString())[env]
    }

    return subnetRegistry
}

async function getSubnetActor(env: string): Promise<{ [key in string]: string }> {
    const subnetRegistryJsonPath = `${process.cwd()}/subnet.actor.json`

    let subnetRegistry = {}
    if (fs.existsSync(subnetRegistryJsonPath)) {
        subnetRegistry = JSON.parse(fs.readFileSync(subnetRegistryJsonPath).toString())[env]
    }

    return subnetRegistry
}

async function getDeployments(env: string): Promise<{ [key in string]: string }> {
    const deploymentsJsonPath = `${process.cwd()}/deployments.json`

    let deployments = {}
    if (fs.existsSync(deploymentsJsonPath)) {
        deployments = JSON.parse(fs.readFileSync(deploymentsJsonPath).toString())[env]
    }

    return deployments
}

task(
    'deploy-libraries',
    'Build and deploys all libraries on the selected network',
    async (args, hre: HardhatRuntimeEnvironment) => {
        const { deploy } = await lazyImport('./scripts/deploy-libraries')
        const libsDeployment = await deploy()
        console.log(libsDeployment)
        await saveDeployments(hre.network.name, libsDeployment, 'libs')
    },
)

task(
    'deploy-gateway',
    'Builds and deploys the Gateway contract on the selected network',
    async (args, hre: HardhatRuntimeEnvironment) => {
        const network = hre.network.name

        const deployments = await getDeployments(network)
        const { deploy } = await lazyImport('./scripts/deploy-gateway')
        const gatewayDeployment = await deploy(deployments.libs)

        console.log(JSON.stringify(gatewayDeployment, null, 2))

        await saveDeployments(network, gatewayDeployment)
    },
)

task(
    'deploy-subnet-registry',
    'Builds and deploys the Registry contract on the selected network',
    async (args, hre: HardhatRuntimeEnvironment) => {
        const network = hre.network.name
        const { deploy } = await lazyImport('./scripts/deploy-registry')
        const subnetRegistryDeployment = await deploy()

        console.log(JSON.stringify(subnetRegistryDeployment, null, 2))

        await saveSubnetRegistry(network, subnetRegistryDeployment)
    },
)

task(
    'deploy-gw-diamond-and-facets',
    'Builds and deploys Gateway Actor diamond and its facets',
    async (args, hre: HardhatRuntimeEnvironment) => {
        const network = hre.network.name
        const deployments = await getDeployments(network)
        const { deployDiamond } = await lazyImport('./scripts/deploy-gw-diamond')
        const gatewayActorDiamond = await deployDiamond(deployments.libs)
        await saveDeployments(network, gatewayActorDiamond)
    },
)

task(
    'deploy',
    'Builds and deploys all contracts on the selected network',
    async (args, hre: HardhatRuntimeEnvironment) => {
        await hre.run('compile')
        await hre.run('deploy-libraries')
        await hre.run('deploy-gateway')
    },
)

task('deploy-gw-diamond', 'Builds and deploys Gateway Actor diamond', async (args, hre: HardhatRuntimeEnvironment) => {
    await hre.run('compile')
    await hre.run('deploy-libraries')
    await hre.run('deploy-gw-diamond-and-facets')
})

task('deploy-sa-diamond', 'Builds and deploys Subnet Actor diamond', async (args, hre: HardhatRuntimeEnvironment) => {
    await hre.run('compile')
    await hre.run('deploy-libraries')
    await hre.run('deploy-sa-diamond-and-facets')
})

task(
    'upgrade-gw-diamond',
    'Upgrades IPC Gateway Actor Diamond Facets on an EVM-compatible subnet using hardhat',
    async (args, hre: HardhatRuntimeEnvironment) => {
        await hre.run('compile')
        const network = hre.network.name
        const deployments = await getDeployments(network)
        const { upgradeDiamond } = await lazyImport('./scripts/upgrade-gw-diamond')
        const updatedFacets = await upgradeDiamond(deployments)
        await saveDeploymentsFacets('deployments.json', network, updatedFacets)
    },
)

task(
    'upgrade-sr-diamond',
    'Upgrades IPC Subnet Registry Diamond Facets on an EVM-compatible subnet using hardhat',
    async (args, hre: HardhatRuntimeEnvironment) => {
        await hre.run('compile')
        const network = hre.network.name
        const subnetRegistry = await getSubnetRegistry(network)
        const { upgradeDiamond } = await lazyImport('./scripts/upgrade-sr-diamond')
        const updatedFacets = await upgradeDiamond(subnetRegistry)
        await saveDeploymentsFacets('subnet.registry.json', network, updatedFacets)
    },
)

task(
    'upgrade-sa-diamond',
    'Upgrades IPC Subnet Actor Diamond Facets on an EVM-compatible subnet using hardhat',
    async (args, hre: HardhatRuntimeEnvironment) => {
        await hre.run('compile')
        const network = hre.network.name
        if (!args.address) {
            console.error('No address provided. Usage: pnpm exec hardhat upgrade-sa-diamond --address 0x80afa...')
            process.exit(1)
        }
>>>>>>> ea944526

// Import our tasks.
import './tasks'

<<<<<<< HEAD
// Define network configurations.
const networkDefinition = (chainId: number) => ({
    chainId,
    url: process.env.RPC_URL!,
    accounts: [process.env.PRIVATE_KEY!],
    // timeout to support also slow networks (like calibration/mainnet)
    timeout: 1000000,
    saveDeployments: true,
})
=======
        const { upgradeDiamond } = await lazyImport('./scripts/upgrade-sa-diamond')
        const updatedFacets = await upgradeDiamond(deployments)
        await saveSubnetActor(deployments, updatedFacets)
    },
).addParam('address', 'The address to upgrade', undefined, types.string, false)
>>>>>>> ea944526

const config: HardhatUserConfig = {
    defaultNetwork: 'calibrationnet',
    networks: {
        mainnet: networkDefinition(314),
        calibrationnet: networkDefinition(314159),
        localnet: networkDefinition(31415926),
        // automatically fetch chainID for network
        auto: networkDefinition(parseInt(process.env.CHAIN_ID!, 16)),
    },
    solidity: {
        compilers: [
            {
                version: '0.8.23',
                settings: {
                    viaIR: true,
                    optimizer: {
                        enabled: true,
                        runs: 200,
                    },
                },
            },
        ],
    },
    typechain: {
        outDir: 'typechain',
        target: 'ethers-v5',
    },
    paths: {
        storageLayouts: '.storage-layouts',
    },
    storageLayoutChanges: {
        contracts: ['GatewayDiamond', 'SubnetActorDiamond', 'GatewayActorModifiers', 'SubnetActorModifiers'],
        fullPath: false,
    },
}

export default config<|MERGE_RESOLUTION|>--- conflicted
+++ resolved
@@ -3,7 +3,6 @@
 import '@typechain/hardhat'
 import 'hardhat-contract-sizer'
 import 'hardhat-storage-layout-changes'
-<<<<<<< HEAD
 import { HardhatUserConfig } from 'hardhat/config'
 
 // Hardhat deploy stuff.
@@ -16,245 +15,10 @@
 // Load environment variables from .env file.
 import { config as dotenvConfig } from 'dotenv'
 dotenvConfig({ path: './.env' })
-=======
-import { HardhatUserConfig, task } from 'hardhat/config'
-import { HardhatRuntimeEnvironment } from 'hardhat/types'
-
-const lazyImport = async (module: any) => {
-    return await import(module)
-}
-
-async function saveDeployments(env: string, deploymentData: { [key in string]: string }, branch?: string) {
-    const deploymentsJsonPath = `${process.cwd()}/deployments.json`
-
-    let deploymentsJson = { [env]: {} }
-    if (fs.existsSync(deploymentsJsonPath)) {
-        deploymentsJson = JSON.parse(fs.readFileSync(deploymentsJsonPath).toString())
-    }
-
-    if (branch) {
-        deploymentsJson[env] = {
-            ...deploymentsJson[env],
-            [branch]: deploymentData,
-        }
-    } else {
-        deploymentsJson[env] = { ...deploymentsJson[env], ...deploymentData }
-    }
-
-    fs.writeFileSync(deploymentsJsonPath, JSON.stringify(deploymentsJson))
-}
-
-async function saveDeploymentsFacets(
-    filename: string,
-    env: string,
-    updatedFacets: { [key: string]: string },
-    branch?: string,
-) {
-    const deploymentsJsonPath = `${process.cwd()}/${filename}`
-    let deploymentsJson = { [env]: {} }
-    if (fs.existsSync(deploymentsJsonPath)) {
-        deploymentsJson = JSON.parse(fs.readFileSync(deploymentsJsonPath).toString())
-    }
-    const facets = deploymentsJson[env]['Facets']
-    for (const facetIndex in facets) {
-        const facetName = facets[facetIndex].name
-        if (updatedFacets[facetName]) {
-            facets[facetIndex].address = updatedFacets[facetName]
-        }
-    }
-    fs.writeFileSync(deploymentsJsonPath, JSON.stringify(deploymentsJson))
-}
-async function saveSubnetRegistry(env: string, subnetRegistryData: { [key in string]: string }) {
-    const subnetRegistryJsonPath = `${process.cwd()}/subnet.registry.json`
-
-    let subnetRegistryJson = { [env]: {} }
-    if (fs.existsSync(subnetRegistryJsonPath)) {
-        subnetRegistryJson = JSON.parse(fs.readFileSync(subnetRegistryJsonPath).toString())
-    }
-
-    subnetRegistryJson[env] = {
-        ...subnetRegistryJson[env],
-        ...subnetRegistryData,
-    }
-
-    fs.writeFileSync(subnetRegistryJsonPath, JSON.stringify(subnetRegistryJson))
-}
-
-async function readSubnetActor(subnetActorAddress, network) {
-    const subnetActorJsonPath = `${process.cwd()}/subnet.actor-${subnetActorAddress}.json`
-    if (fs.existsSync(subnetActorJsonPath)) {
-        const subnetActor = JSON.parse(fs.readFileSync(subnetActorJsonPath).toString())
-        return subnetActor
-    }
-    const subnetRegistry = await getSubnetRegistry(network)
-    const deployments = {
-        SubnetActorDiamond: subnetActorAddress,
-        Facets: subnetRegistry.SubnetActorFacets,
-    }
-    return deployments
-}
-
-async function saveSubnetActor(deployments, updatedFacets: { [key in string]: string }) {
-    const subnetActorJsonPath = `${process.cwd()}/subnet.actor-${deployments.SubnetActorDiamond}.json`
-    for (const facetIndex in deployments.Facets) {
-        const facetName = deployments.Facets[facetIndex].name
-        if (updatedFacets[facetName]) {
-            deployments.Facets[facetIndex].address = updatedFacets[facetName]
-        }
-    }
-    fs.writeFileSync(subnetActorJsonPath, JSON.stringify(deployments))
-}
-
-async function getSubnetRegistry(env: string): Promise<{ [key in string]: string }> {
-    const subnetRegistryJsonPath = `${process.cwd()}/subnet.registry.json`
-
-    let subnetRegistry = {}
-    if (fs.existsSync(subnetRegistryJsonPath)) {
-        subnetRegistry = JSON.parse(fs.readFileSync(subnetRegistryJsonPath).toString())[env]
-    }
-
-    return subnetRegistry
-}
-
-async function getSubnetActor(env: string): Promise<{ [key in string]: string }> {
-    const subnetRegistryJsonPath = `${process.cwd()}/subnet.actor.json`
-
-    let subnetRegistry = {}
-    if (fs.existsSync(subnetRegistryJsonPath)) {
-        subnetRegistry = JSON.parse(fs.readFileSync(subnetRegistryJsonPath).toString())[env]
-    }
-
-    return subnetRegistry
-}
-
-async function getDeployments(env: string): Promise<{ [key in string]: string }> {
-    const deploymentsJsonPath = `${process.cwd()}/deployments.json`
-
-    let deployments = {}
-    if (fs.existsSync(deploymentsJsonPath)) {
-        deployments = JSON.parse(fs.readFileSync(deploymentsJsonPath).toString())[env]
-    }
-
-    return deployments
-}
-
-task(
-    'deploy-libraries',
-    'Build and deploys all libraries on the selected network',
-    async (args, hre: HardhatRuntimeEnvironment) => {
-        const { deploy } = await lazyImport('./scripts/deploy-libraries')
-        const libsDeployment = await deploy()
-        console.log(libsDeployment)
-        await saveDeployments(hre.network.name, libsDeployment, 'libs')
-    },
-)
-
-task(
-    'deploy-gateway',
-    'Builds and deploys the Gateway contract on the selected network',
-    async (args, hre: HardhatRuntimeEnvironment) => {
-        const network = hre.network.name
-
-        const deployments = await getDeployments(network)
-        const { deploy } = await lazyImport('./scripts/deploy-gateway')
-        const gatewayDeployment = await deploy(deployments.libs)
-
-        console.log(JSON.stringify(gatewayDeployment, null, 2))
-
-        await saveDeployments(network, gatewayDeployment)
-    },
-)
-
-task(
-    'deploy-subnet-registry',
-    'Builds and deploys the Registry contract on the selected network',
-    async (args, hre: HardhatRuntimeEnvironment) => {
-        const network = hre.network.name
-        const { deploy } = await lazyImport('./scripts/deploy-registry')
-        const subnetRegistryDeployment = await deploy()
-
-        console.log(JSON.stringify(subnetRegistryDeployment, null, 2))
-
-        await saveSubnetRegistry(network, subnetRegistryDeployment)
-    },
-)
-
-task(
-    'deploy-gw-diamond-and-facets',
-    'Builds and deploys Gateway Actor diamond and its facets',
-    async (args, hre: HardhatRuntimeEnvironment) => {
-        const network = hre.network.name
-        const deployments = await getDeployments(network)
-        const { deployDiamond } = await lazyImport('./scripts/deploy-gw-diamond')
-        const gatewayActorDiamond = await deployDiamond(deployments.libs)
-        await saveDeployments(network, gatewayActorDiamond)
-    },
-)
-
-task(
-    'deploy',
-    'Builds and deploys all contracts on the selected network',
-    async (args, hre: HardhatRuntimeEnvironment) => {
-        await hre.run('compile')
-        await hre.run('deploy-libraries')
-        await hre.run('deploy-gateway')
-    },
-)
-
-task('deploy-gw-diamond', 'Builds and deploys Gateway Actor diamond', async (args, hre: HardhatRuntimeEnvironment) => {
-    await hre.run('compile')
-    await hre.run('deploy-libraries')
-    await hre.run('deploy-gw-diamond-and-facets')
-})
-
-task('deploy-sa-diamond', 'Builds and deploys Subnet Actor diamond', async (args, hre: HardhatRuntimeEnvironment) => {
-    await hre.run('compile')
-    await hre.run('deploy-libraries')
-    await hre.run('deploy-sa-diamond-and-facets')
-})
-
-task(
-    'upgrade-gw-diamond',
-    'Upgrades IPC Gateway Actor Diamond Facets on an EVM-compatible subnet using hardhat',
-    async (args, hre: HardhatRuntimeEnvironment) => {
-        await hre.run('compile')
-        const network = hre.network.name
-        const deployments = await getDeployments(network)
-        const { upgradeDiamond } = await lazyImport('./scripts/upgrade-gw-diamond')
-        const updatedFacets = await upgradeDiamond(deployments)
-        await saveDeploymentsFacets('deployments.json', network, updatedFacets)
-    },
-)
-
-task(
-    'upgrade-sr-diamond',
-    'Upgrades IPC Subnet Registry Diamond Facets on an EVM-compatible subnet using hardhat',
-    async (args, hre: HardhatRuntimeEnvironment) => {
-        await hre.run('compile')
-        const network = hre.network.name
-        const subnetRegistry = await getSubnetRegistry(network)
-        const { upgradeDiamond } = await lazyImport('./scripts/upgrade-sr-diamond')
-        const updatedFacets = await upgradeDiamond(subnetRegistry)
-        await saveDeploymentsFacets('subnet.registry.json', network, updatedFacets)
-    },
-)
-
-task(
-    'upgrade-sa-diamond',
-    'Upgrades IPC Subnet Actor Diamond Facets on an EVM-compatible subnet using hardhat',
-    async (args, hre: HardhatRuntimeEnvironment) => {
-        await hre.run('compile')
-        const network = hre.network.name
-        if (!args.address) {
-            console.error('No address provided. Usage: pnpm exec hardhat upgrade-sa-diamond --address 0x80afa...')
-            process.exit(1)
-        }
->>>>>>> ea944526
 
 // Import our tasks.
 import './tasks'
 
-<<<<<<< HEAD
 // Define network configurations.
 const networkDefinition = (chainId: number) => ({
     chainId,
@@ -264,13 +28,6 @@
     timeout: 1000000,
     saveDeployments: true,
 })
-=======
-        const { upgradeDiamond } = await lazyImport('./scripts/upgrade-sa-diamond')
-        const updatedFacets = await upgradeDiamond(deployments)
-        await saveSubnetActor(deployments, updatedFacets)
-    },
-).addParam('address', 'The address to upgrade', undefined, types.string, false)
->>>>>>> ea944526
 
 const config: HardhatUserConfig = {
     defaultNetwork: 'calibrationnet',
