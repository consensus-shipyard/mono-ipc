// SPDX-License-Identifier: MIT OR Apache-2.0
pragma solidity ^0.8.23;

import {IGateway} from "../interfaces/IGateway.sol";
import {LibSubnetActorStorage, SubnetActorStorage} from "./LibSubnetActorStorage.sol";
import {LibMaxPQ, MaxPQ} from "./priority/LibMaxPQ.sol";
import {LibMinPQ, MinPQ} from "./priority/LibMinPQ.sol";
import {LibStakingChangeLog} from "./LibStakingChangeLog.sol";
import {AssetHelper} from "./AssetHelper.sol";
import {PermissionMode, StakingReleaseQueue, StakingChangeLog, StakingChange, StakingChangeRequest, StakingOperation, StakingRelease, ValidatorSet, AddressStakingReleases, ParentValidatorsTracker, Validator, Asset} from "../structs/Subnet.sol";
import {WithdrawExceedingCollateral, NotValidator, CannotConfirmFutureChanges, NoCollateralToWithdraw, AddressShouldBeValidator, InvalidConfigurationNumber} from "../errors/IPCErrors.sol";
import {Address} from "@openzeppelin/contracts/utils/Address.sol";

library LibAddressStakingReleases {
    /// @notice Add new release to the storage. Caller makes sure the release.releasedAt is ordered
    /// @notice in ascending order. This method does not do checks on this.
    function push(AddressStakingReleases storage self, StakingRelease memory release) internal {
        uint16 length = self.length;
        uint16 nextIdx = self.startIdx + length;

        self.releases[nextIdx] = release;
        self.length = length + 1;
    }

    /// @notice Perform compaction on releases, i.e. aggregates the amount that can be released
    /// @notice and removes them from storage. Returns the total amount to release and the new
    /// @notice number of pending releases after compaction.
    function compact(AddressStakingReleases storage self) internal returns (uint256, uint16) {
        uint16 length = self.length;
        if (self.length == 0) {
            revert NoCollateralToWithdraw();
        }

        uint16 i = self.startIdx;
        uint16 newLength = length;
        uint256 amount;
        while (i < length) {
            StakingRelease memory release = self.releases[i];

            // releases are ordered ascending by releaseAt, no need to check
            // further as they will still be locked.
            if (release.releaseAt > block.number) {
                break;
            }

            amount += release.amount;
            delete self.releases[i];

            unchecked {
                ++i;
                --newLength;
            }
        }

        self.startIdx = i;
        self.length = newLength;

        return (amount, newLength);
    }
}

/// The util library for `StakingReleaseQueue`
library LibStakingReleaseQueue {
    using Address for address payable;
    using LibAddressStakingReleases for AddressStakingReleases;

    event NewCollateralRelease(address validator, uint256 amount, uint256 releaseBlock);

    function setLockDuration(StakingReleaseQueue storage self, uint256 blocks) internal {
        self.lockingDuration = blocks;
    }

    /// @notice Set the amount and time for release collateral
    function addNewRelease(StakingReleaseQueue storage self, address validator, uint256 amount) internal {
        uint256 releaseAt = block.number + self.lockingDuration;
        StakingRelease memory release = StakingRelease({releaseAt: releaseAt, amount: amount});

        self.releases[validator].push(release);

        emit NewCollateralRelease({validator: validator, amount: amount, releaseBlock: releaseAt});
    }

    /// @notice Validator claim the available collateral that are released
    function claim(StakingReleaseQueue storage self, address validator) internal returns (uint256) {
        (uint256 amount, uint16 newLength) = self.releases[validator].compact();

        if (newLength == 0) {
            delete self.releases[validator];
        }

        return amount;
    }
}

/// The util library for `ValidatorSet`
library LibValidatorSet {
    using LibMinPQ for MinPQ;
    using LibMaxPQ for MaxPQ;

    event ActiveValidatorCollateralUpdated(address validator, uint256 newPower);
    event WaitingValidatorCollateralUpdated(address validator, uint256 newPower);
    event NewActiveValidator(address validator, uint256 power);
    event NewWaitingValidator(address validator, uint256 power);
    event ActiveValidatorReplaced(address oldValidator, address newValidator);
    event ActiveValidatorLeft(address validator);
    event WaitingValidatorLeft(address validator);

    /// @notice Get the total voting power for the validator
    function getPower(
        ValidatorSet storage validators,
        address validator
    ) internal view returns(uint256 power) {
        if (validators.permissionMode == PermissionMode.Federated) {
            power = validators.validators[validator].federatedPower;
        } else {
            power = validators.validators[validator].confirmedCollateral;
        }
    }

    /// @notice Get the total confirmed collateral of the validators.
    function getTotalConfirmedCollateral(ValidatorSet storage validators) internal view returns (uint256 collateral) {
        collateral = validators.totalConfirmedCollateral;
    }

    /// @notice Get the total active validators.
    function totalActiveValidators(ValidatorSet storage validators) internal view returns (uint16 total) {
        total = validators.activeValidators.getSize();
    }

    /// @notice Get the confirmed collateral of the validator.
    function getConfirmedCollateral(
        ValidatorSet storage validators,
        address validator
    ) internal view returns (uint256 collateral) {
        collateral = validators.validators[validator].confirmedCollateral;
    }

    function listActiveValidators(ValidatorSet storage validators) internal view returns (address[] memory addresses) {
        uint16 size = validators.activeValidators.getSize();
        addresses = new address[](size);
        for (uint16 i = 1; i <= size; ) {
            addresses[i - 1] = validators.activeValidators.getAddress(i);
            unchecked {
                ++i;
            }
        }
        return addresses;
    }

    /// @notice Get the total collateral of *active* validators.
    function getTotalActivePower(ValidatorSet storage validators) internal view returns (uint256 collateral) {
        uint16 size = validators.activeValidators.getSize();
        for (uint16 i = 1; i <= size; ) {
            address validator = validators.activeValidators.getAddress(i);
            collateral += getPower(validators, validator);
            unchecked {
                ++i;
            }
        }
    }

    /// @notice Get the total collateral of the *waiting* and *active* validators.
    function getTotalCollateral(ValidatorSet storage validators) internal view returns (uint256 collateral) {
        uint16 size = validators.waitingValidators.getSize();
        for (uint16 i = 1; i <= size; ) {
            address validator = validators.waitingValidators.getAddress(i);
            collateral += getConfirmedCollateral(validators, validator);
            unchecked {
                ++i;
            }
        }
        collateral += getTotalConfirmedCollateral(validators);
    }


    /// @notice Get the total power of the validators.
    /// The function reverts if at least one validator is not in the active validator set.
    function getTotalPowerOfValidators(
        ValidatorSet storage validators,
        address[] memory addresses
    ) internal view returns (uint256[] memory) {
        uint256 size = addresses.length;
        uint256[] memory activePowerTable = new uint256[](size);

        for (uint256 i; i < size; ) {
            if (!isActiveValidator(validators, addresses[i])) {
                revert NotValidator(addresses[i]);
            }
            activePowerTable[i] = getPower(validators, addresses[i]);
            unchecked {
                ++i;
            }
        }
        return activePowerTable;
    }

    function isActiveValidator(ValidatorSet storage self, address validator) internal view returns (bool) {
        return self.activeValidators.contains(validator);
    }

    /// @notice Set validator data
    function setMetadata(ValidatorSet storage validators, address validator, bytes calldata metadata) internal {
        validators.validators[validator].metadata = metadata;
    }

    /***********************************************************************
     * Internal helper functions, should not be called by external functions
     ***********************************************************************/

    /// @notice Validator increases its total collateral by amount.
    function recordDeposit(ValidatorSet storage validators, address validator, uint256 amount) internal {
        validators.validators[validator].totalCollateral += amount;
    }

    /// @notice Validator reduces its total collateral by amount.
    function recordWithdraw(ValidatorSet storage validators, address validator, uint256 amount) internal {
        uint256 total = validators.validators[validator].totalCollateral;
        if (total < amount) {
            revert WithdrawExceedingCollateral();
        }

        total -= amount;
        validators.validators[validator].totalCollateral = total;
    }

    /// @notice Validator's federated power was updated by admin
    function confirmFederatedPower(ValidatorSet storage self, address validator, uint256 power) internal {
        uint256 existingPower = self.validators[validator].federatedPower;
        self.validators[validator].federatedPower = power;

        if (existingPower == power) {
            return;
        } else if (existingPower < power) {
            increaseReshuffle({self: self, maybeActive: validator, newPower: power});
        } else {
            reduceReshuffle({self: self, validator: validator, newPower: power});
        }
    }

    function confirmDeposit(ValidatorSet storage self, address validator, uint256 amount) internal {
        uint256 newCollateral = self.validators[validator].confirmedCollateral + amount;
        self.validators[validator].confirmedCollateral = newCollateral;

        self.totalConfirmedCollateral += amount;

        increaseReshuffle({self: self, maybeActive: validator, newPower: newCollateral});
    }

    function confirmWithdraw(ValidatorSet storage self, address validator, uint256 amount) internal {
        uint256 newCollateral = self.validators[validator].confirmedCollateral - amount;
        uint256 totalCollateral = self.validators[validator].totalCollateral;

        if (newCollateral == 0 && totalCollateral == 0) {
            delete self.validators[validator];
        } else {
            self.validators[validator].confirmedCollateral = newCollateral;
        }

        reduceReshuffle({self: self, validator: validator, newPower: newCollateral});

        self.totalConfirmedCollateral -= amount;
    }

    /// @notice Reshuffles the active and waiting validators when an increase in power is confirmed
    function increaseReshuffle(ValidatorSet storage self, address maybeActive, uint256 newPower) internal {
        if (self.activeValidators.contains(maybeActive)) {
            self.activeValidators.increaseReheapify(self, maybeActive);
            emit ActiveValidatorCollateralUpdated(maybeActive, newPower);
            return;
        }

        // incoming address is not active validator
        uint16 activeLimit = self.activeLimit;
        uint16 activeSize = self.activeValidators.getSize();
        if (activeLimit > activeSize) {
            // we can still take more active validators, just insert to the pq.
            self.activeValidators.insert(self, maybeActive);
            emit NewActiveValidator(maybeActive, newPower);
            return;
        }

        // now we have enough active validators, we need to check:
        // - if the incoming new collateral is more than the min active collateral,
        //     - yes:
        //        - pop the min active validator
        //        - remove the incoming validator from waiting validators
        //        - insert incoming validator into active validators
        //        - insert popped validator into waiting validators
        //     - no:
        //        - insert the incoming validator into waiting validators
        (address minAddress, uint256 minActivePower) = self.activeValidators.min(self);
        if (minActivePower < newPower) {
            self.activeValidators.pop(self);

            if (self.waitingValidators.contains(maybeActive)) {
                self.waitingValidators.deleteReheapify(self, maybeActive);
            }

            self.activeValidators.insert(self, maybeActive);
            self.waitingValidators.insert(self, minAddress);

            emit ActiveValidatorReplaced(minAddress, maybeActive);
            return;
        }

        if (self.waitingValidators.contains(maybeActive)) {
            self.waitingValidators.increaseReheapify(self, maybeActive);
            emit WaitingValidatorCollateralUpdated(maybeActive, newPower);
            return;
        }

        self.waitingValidators.insert(self, maybeActive);
        emit NewWaitingValidator(maybeActive, newPower);
    }

    /// @notice Reshuffles the active and waiting validators when a power reduction is confirmed
    function reduceReshuffle(ValidatorSet storage self, address validator, uint256 newPower) internal {
        if (self.waitingValidators.contains(validator)) {
            if (newPower == 0) {
                self.waitingValidators.deleteReheapify(self, validator);
                emit WaitingValidatorLeft(validator);
                return;
            }
            self.waitingValidators.decreaseReheapify(self, validator);
            emit WaitingValidatorCollateralUpdated(validator, newPower);
            return;
        }

        // sanity check
        if (!self.activeValidators.contains(validator)) {
            revert AddressShouldBeValidator();
        }

        // the validator is an active validator!

        if (newPower == 0) {
            self.activeValidators.deleteReheapify(self, validator);
            emit ActiveValidatorLeft(validator);

            if (self.waitingValidators.getSize() != 0) {
                (address toBePromoted, uint256 power) = self.waitingValidators.max(self);
                self.waitingValidators.pop(self);
                self.activeValidators.insert(self, toBePromoted);
                emit NewActiveValidator(toBePromoted, power);
            }

            return;
        }

        self.activeValidators.decreaseReheapify(self, validator);

        if (self.waitingValidators.getSize() == 0) {
            return;
        }

        (address mayBeDemoted, uint256 minActivePower) = self.activeValidators.min(self);
        (address mayBePromoted, uint256 maxWaitingPower) = self.waitingValidators.max(self);
        if (minActivePower < maxWaitingPower) {
            self.activeValidators.pop(self);
            self.waitingValidators.pop(self);
            self.activeValidators.insert(self, mayBePromoted);
            self.waitingValidators.insert(self, mayBeDemoted);

            emit ActiveValidatorReplaced(mayBeDemoted, mayBePromoted);
            return;
        }

        emit ActiveValidatorCollateralUpdated(validator, newPower);
    }
}

library LibStaking {
    using LibStakingReleaseQueue for StakingReleaseQueue;
    using LibStakingChangeLog for StakingChangeLog;
    using LibValidatorSet for ValidatorSet;
    using AssetHelper for Asset;
    using LibMaxPQ for MaxPQ;
    using LibMinPQ for MinPQ;
    using Address for address payable;

    uint64 internal constant INITIAL_CONFIGURATION_NUMBER = 1;

    event ConfigurationNumberConfirmed(uint64 number);
    event CollateralClaimed(address validator, uint256 amount);

    // =============== Getters =============
    function getPower(
        address validator
    ) internal view returns(uint256 power) {
        SubnetActorStorage storage s = LibSubnetActorStorage.appStorage();
        return s.validatorSet.getPower(validator);
    }

    /// @notice Checks if the validator is an active validator
    function isActiveValidator(address validator) internal view returns (bool) {
        SubnetActorStorage storage s = LibSubnetActorStorage.appStorage();
        return s.validatorSet.activeValidators.contains(validator);
    }

    /// @notice Checks if the validator is a waiting validator
    function isWaitingValidator(address validator) internal view returns (bool) {
        SubnetActorStorage storage s = LibSubnetActorStorage.appStorage();
        return s.validatorSet.waitingValidators.contains(validator);
    }

    /// @notice Checks if the provided address is a validator (active or waiting) based on its total collateral.
    /// @param addr The address to check for validator status.
    /// @return A boolean indicating whether the address is a validator.
    function isValidator(address addr) internal view returns (bool) {
        return hasStaked(addr);
    }

    /// @notice Checks if the validator has staked before.
    /// @param validator The address to check for staking status.
    /// @return A boolean indicating whether the validator has staked.
    function hasStaked(address validator) internal view returns (bool) {
        SubnetActorStorage storage s = LibSubnetActorStorage.appStorage();

        // gas-opt: original check: totalCollateral > 0
        return s.validatorSet.validators[validator].totalCollateral != 0;
    }

    function totalActiveValidators() internal view returns (uint16) {
        SubnetActorStorage storage s = LibSubnetActorStorage.appStorage();
        return s.validatorSet.totalActiveValidators();
    }

    /// @notice Gets the total number of validators, including active and waiting
    function totalValidators() internal view returns (uint16) {
        SubnetActorStorage storage s = LibSubnetActorStorage.appStorage();
        return s.validatorSet.waitingValidators.getSize() + s.validatorSet.activeValidators.getSize();
    }

    function getTotalConfirmedCollateral() internal view returns (uint256) {
        SubnetActorStorage storage s = LibSubnetActorStorage.appStorage();
        return s.validatorSet.getTotalConfirmedCollateral();
    }

    function getTotalCollateral() internal view returns (uint256) {
        SubnetActorStorage storage s = LibSubnetActorStorage.appStorage();
        return s.validatorSet.getTotalConfirmedCollateral();
    }

    /// @notice Gets the total collateral the validators has staked.
    function totalValidatorCollateral(address validator) internal view returns (uint256) {
        SubnetActorStorage storage s = LibSubnetActorStorage.appStorage();
        return s.validatorSet.validators[validator].totalCollateral;
    }

    // =============== Operations directly confirm =============

    /// @notice Set the validator federated power directly without queueing the request
    function setFederatedPowerWithConfirm(address validator, uint256 power) internal {
        SubnetActorStorage storage s = LibSubnetActorStorage.appStorage();
        s.validatorSet.confirmFederatedPower(validator, power);
    }

    /// @notice Set the validator metadata directly without queueing the request
    function setMetadataWithConfirm(address validator, bytes calldata metadata) internal {
        SubnetActorStorage storage s = LibSubnetActorStorage.appStorage();
        s.validatorSet.setMetadata(validator, metadata);
    }

    /// @notice Confirm the deposit directly without going through the confirmation process
    function depositWithConfirm(address validator, uint256 amount) internal {
        SubnetActorStorage storage s = LibSubnetActorStorage.appStorage();

        // record deposit that updates the total collateral
        s.validatorSet.recordDeposit(validator, amount);
        // confirm deposit that updates the confirmed collateral
        s.validatorSet.confirmDeposit(validator, amount);

        if (!s.bootstrapped) {
            // add to initial validators avoiding duplicates if it
            // is a genesis validator.
            bool alreadyValidator;
            uint256 length = s.genesisValidators.length;
            for (uint256 i; i < length; ) {
                if (s.genesisValidators[i].addr == validator) {
                    alreadyValidator = true;
                    break;
                }
                unchecked {
                    ++i;
                }
            }
            if (!alreadyValidator) {
                uint256 collateral = s.validatorSet.validators[validator].confirmedCollateral;
                Validator memory val = Validator({
                    addr: validator,
                    weight: collateral,
                    metadata: s.validatorSet.validators[validator].metadata
                });
                s.genesisValidators.push(val);
            }
        }
    }

    /// @notice Confirm the withdraw directly without going through the confirmation process
    /// and releasing from the gateway.
    /// @dev only use for non-bootstrapped subnets
    function withdrawWithConfirm(address validator, uint256 amount) internal {
        SubnetActorStorage storage s = LibSubnetActorStorage.appStorage();

        // record deposit that updates the total collateral
        s.validatorSet.recordWithdraw(validator, amount);
        // confirm deposit that updates the confirmed collateral
        s.validatorSet.confirmWithdraw(validator, amount);
    }

    // ================= Operations that are queued ==============
    /// @notice Set the federated power of the validator
    function setFederatedPower(address validator, bytes calldata metadata, uint256 amount) internal {
        SubnetActorStorage storage s = LibSubnetActorStorage.appStorage();
        s.changeSet.federatedPowerRequest({validator: validator, metadata: metadata, power: amount});
    }

    /// @notice Set the validator metadata
    function setValidatorMetadata(address validator, bytes calldata metadata) internal {
        SubnetActorStorage storage s = LibSubnetActorStorage.appStorage();
        s.changeSet.metadataRequest(validator, metadata);
    }

    /// @notice Deposit the collateral
    function deposit(address validator, uint256 amount) internal {
        SubnetActorStorage storage s = LibSubnetActorStorage.appStorage();

        s.changeSet.depositRequest(validator, amount);
        s.validatorSet.recordDeposit(validator, amount);
    }

    /// @notice Withdraw the collateral
    function withdraw(address validator, uint256 amount) internal {
        SubnetActorStorage storage s = LibSubnetActorStorage.appStorage();

        s.changeSet.withdrawRequest(validator, amount);
        s.validatorSet.recordWithdraw(validator, amount);
    }

    // =============== Other functions ================

    /// @notice Claim the released collateral
    function claimCollateral(address validator) internal returns(uint256 amount) {
        SubnetActorStorage storage s = LibSubnetActorStorage.appStorage();
        amount = s.releaseQueue.claim(validator);
        emit CollateralClaimed(validator, amount);
    }

    function getConfigurationNumbers() internal view returns(uint64, uint64) {
        SubnetActorStorage storage s = LibSubnetActorStorage.appStorage();
        return (s.changeSet.nextConfigurationNumber, s.changeSet.startConfigurationNumber);
    }

    /// @notice Confirm the changes in bottom up checkpoint submission, only call this in bottom up checkpoint execution.
    function confirmChange(uint64 configurationNumber) internal {
        SubnetActorStorage storage s = LibSubnetActorStorage.appStorage();
        StakingChangeLog storage changeSet = s.changeSet;

        if (configurationNumber >= changeSet.nextConfigurationNumber) {
            revert CannotConfirmFutureChanges();
        } else if (configurationNumber < changeSet.startConfigurationNumber) {
            return;
        }

        uint64 start = changeSet.startConfigurationNumber;
        for (uint64 i = start; i <= configurationNumber; ) {
            StakingChange storage change = changeSet.getChange(i);
            address validator = change.validator;

            if (change.op == StakingOperation.SetMetadata) {
                s.validatorSet.validators[validator].metadata = change.payload;
            } else if (change.op == StakingOperation.SetFederatedPower) {
                (bytes memory metadata, uint256 power) = abi.decode(change.payload, (bytes, uint256));
                s.validatorSet.validators[validator].metadata = metadata;
                s.validatorSet.confirmFederatedPower(validator, power);
            } else {
                uint256 amount = abi.decode(change.payload, (uint256));
                address gateway = s.ipcGatewayAddr;

                if (change.op == StakingOperation.Withdraw) {
                    s.validatorSet.confirmWithdraw(validator, amount);
                    s.releaseQueue.addNewRelease(validator, amount);
                    IGateway(gateway).releaseStake(amount);
<<<<<<< HEAD
                } else {
                    s.validatorSet.confirmDeposit(validator, amount);

                    if (s.collateralSource.isNative()) {
                        IGateway(gateway).addStake{value: amount}(amount);
                    } else {
                        s.collateralSource.increaseAllowance(gateway, amount);
                        IGateway(gateway).addStake(amount);
                    }
=======
                } else if (change.op == StakingOperation.Deposit)  {
                    s.validatorSet.confirmDeposit(validator, amount);
                    uint256 msgValue = s.collateralSource.makeAvailable(gateway, amount);
                    IGateway(gateway).addStake{value: msgValue}(amount);
                } else {
                    revert("Unknown staking operation");
>>>>>>> 828c7a10
                }
            }

            changeSet.purgeChange(i);
            unchecked {
                ++i;
            }
        }

        changeSet.startConfigurationNumber = configurationNumber + 1;

        emit ConfigurationNumberConfirmed(configurationNumber);
    }
}

/// The library for tracking validator changes coming from the parent.
/// Should be used in the child gateway to store changes until they can be applied.
library LibValidatorTracking {
    using LibValidatorSet for ValidatorSet;
    using LibStakingChangeLog for StakingChangeLog;

    function storeChange(ParentValidatorsTracker storage self, StakingChangeRequest calldata changeRequest) internal {
        uint64 configurationNumber = self.changes.recordChange({
            validator: changeRequest.change.validator,
            op: changeRequest.change.op,
            payload: changeRequest.change.payload
        });

        if (configurationNumber != changeRequest.configurationNumber) {
            revert InvalidConfigurationNumber();
        }
    }

    function batchStoreChange(
        ParentValidatorsTracker storage self,
        StakingChangeRequest[] calldata changeRequests
    ) internal {
        uint256 length = changeRequests.length;
        if (length == 0) {
            return;
        }

        for (uint256 i; i < length; ) {
            storeChange(self, changeRequests[i]);
            unchecked {
                ++i;
            }
        }
    }

    /// @notice Confirm the changes in for a finality commitment
    function confirmChange(ParentValidatorsTracker storage self, uint64 configurationNumber) internal {
        if (configurationNumber >= self.changes.nextConfigurationNumber) {
            revert CannotConfirmFutureChanges();
        } else if (configurationNumber < self.changes.startConfigurationNumber) {
            return;
        }

        uint64 start = self.changes.startConfigurationNumber;

        for (uint64 i = start; i <= configurationNumber; ) {
            StakingChange storage change = self.changes.getChange(i);
            address validator = change.validator;

            if (change.op == StakingOperation.SetMetadata) {
                self.validators.validators[validator].metadata = change.payload;
            } else if (change.op == StakingOperation.SetFederatedPower) {
                (bytes memory metadata, uint256 power) = abi.decode(change.payload, (bytes, uint256));
                self.validators.validators[validator].metadata = metadata;
                self.validators.confirmFederatedPower(validator, power);
            } else {
                uint256 amount = abi.decode(change.payload, (uint256));

                if (change.op == StakingOperation.Withdraw) {
                    self.validators.confirmWithdraw(validator, amount);
                } else {
                    self.validators.confirmDeposit(validator, amount);
                }
            }

            self.changes.purgeChange(i);
            unchecked {
                ++i;
            }
        }
        self.changes.startConfigurationNumber = configurationNumber + 1;
    }
}<|MERGE_RESOLUTION|>--- conflicted
+++ resolved
@@ -581,24 +581,12 @@
                     s.validatorSet.confirmWithdraw(validator, amount);
                     s.releaseQueue.addNewRelease(validator, amount);
                     IGateway(gateway).releaseStake(amount);
-<<<<<<< HEAD
-                } else {
-                    s.validatorSet.confirmDeposit(validator, amount);
-
-                    if (s.collateralSource.isNative()) {
-                        IGateway(gateway).addStake{value: amount}(amount);
-                    } else {
-                        s.collateralSource.increaseAllowance(gateway, amount);
-                        IGateway(gateway).addStake(amount);
-                    }
-=======
                 } else if (change.op == StakingOperation.Deposit)  {
                     s.validatorSet.confirmDeposit(validator, amount);
                     uint256 msgValue = s.collateralSource.makeAvailable(gateway, amount);
                     IGateway(gateway).addStake{value: msgValue}(amount);
                 } else {
                     revert("Unknown staking operation");
->>>>>>> 828c7a10
                 }
             }
 
