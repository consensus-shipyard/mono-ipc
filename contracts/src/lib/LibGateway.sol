--- conflicted
+++ resolved
@@ -5,13 +5,9 @@
 import {GatewayActorStorage, LibGatewayActorStorage} from "../lib/LibGatewayActorStorage.sol";
 import {SubnetID, Subnet, SupplySource} from "../structs/Subnet.sol";
 import {SubnetActorGetterFacet} from "../subnet/SubnetActorGetterFacet.sol";
-<<<<<<< HEAD
-import {CrossMsg, StorableMsg, BottomUpMsgBatch, BottomUpCheckpoint, ParentFinality} from "../structs/CrossNet.sol";
-=======
 import {IpcMsg, IpcEnvelope, BottomUpMsgBatch, BottomUpMsgBatch, BottomUpCheckpoint, ParentFinality} from "../structs/CrossNet.sol";
->>>>>>> 39742b5d
 import {Membership} from "../structs/Subnet.sol";
-import {MaxMsgsPerBatchExceeded, BatchWithNoMessages, InvalidCrossMsgNonce, InvalidCrossMsgDstSubnet, OldConfigurationNumber, NotRegisteredSubnet, InvalidActorAddress, ParentFinalityAlreadyCommitted} from "../errors/IPCErrors.sol";
+import {MaxMsgsPerBatchExceeded, InvalidCrossMsgNonce, InvalidCrossMsgDstSubnet, OldConfigurationNumber, NotRegisteredSubnet, InvalidActorAddress, ParentFinalityAlreadyCommitted} from "../errors/IPCErrors.sol";
 import {CrossMsgHelper} from "../lib/CrossMsgHelper.sol";
 import {SubnetIDHelper} from "../lib/SubnetIDHelper.sol";
 import {SupplySourceHelper} from "../lib/SupplySourceHelper.sol";
@@ -263,7 +259,6 @@
             batch.blockHeight = epoch;
             // we need to use push here to initialize the array.
             batch.msgs.push(crossMessage);
-<<<<<<< HEAD
             return;
         }
 
@@ -275,7 +270,7 @@
             BottomUpMsgBatch memory newBatch = BottomUpMsgBatch({
                 subnetID: s.networkName,
                 blockHeight: epochCut,
-                msgs: new CrossMsg[](batch.msgs.length)
+                msgs: new IpcEnvelope[](batch.msgs.length)
             });
 
             uint256 msgLength = batch.msgs.length;
@@ -288,28 +283,6 @@
             
             // emit event with the next batch ready to sign quorum over.
             emit NewBottomUpMsgBatch(epochCut, newBatch);
-=======
-        } else {
-            // if the maximum size was already achieved emit already the event
-            // and re-assign the batch to the current epoch.
-            if (batch.msgs.length == s.maxMsgsPerBottomUpBatch) {
-                // copy the batch with max messages into the new cut.
-                uint256 epochCut = block.number;
-                BottomUpMsgBatch memory newBatch = BottomUpMsgBatch({
-                    subnetID: s.networkName,
-                    blockHeight: epochCut,
-                    msgs: new IpcEnvelope[](batch.msgs.length)
-                });
-                uint256 msgLength = batch.msgs.length;
-                for (uint256 i; i < msgLength; ) {
-                    newBatch.msgs[i] = batch.msgs[i];
-                    unchecked {
-                        ++i;
-                    }
-                }
-                // emit event with the next batch ready to sign quorum over.
-                emit NewBottomUpMsgBatch(epochCut, newBatch);
->>>>>>> 39742b5d
 
             // Empty the messages of existing batch with epoch and start populating with the new message.
             delete batch.msgs;
@@ -428,8 +401,5 @@
         if (batch.msgs.length > s.maxMsgsPerBottomUpBatch) {
             revert MaxMsgsPerBatchExceeded();
         }
-        if (batch.msgs.length == 0) {
-            revert BatchWithNoMessages();
-        }
     }
 }