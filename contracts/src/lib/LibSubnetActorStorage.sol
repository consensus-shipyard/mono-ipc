// SPDX-License-Identifier: MIT OR Apache-2.0
pragma solidity 0.8.19;

import {ConsensusType} from "../enums/ConsensusType.sol";
import {NotGateway, SubnetAlreadyKilled} from "../errors/IPCErrors.sol";
import {BottomUpCheckpoint, BottomUpMsgBatchInfo} from "../structs/CrossNet.sol";
import {SubnetID, ValidatorSet, StakingChangeLog, StakingReleaseQueue, SupplySource, Validator, PermissionMode} from "../structs/Subnet.sol";
import {EnumerableSet} from "openzeppelin-contracts/utils/structs/EnumerableSet.sol";

<<<<<<< HEAD
struct SubnetActorStorage {
    /// @notice contains all committed bottom-up checkpoint at specific epoch
    mapping(uint256 => BottomUpCheckpoint) committedCheckpoints;
    /// @notice initial set of validators joining in genesis
    Validator[] genesisValidators;
    /// @notice initial circulating supply provided by genesis validators to use when bootstrapping
    /// the network.
    uint256 genesisCircSupply;
    /// @notice genesis balance to be allocated to the subnet in genesis.
    mapping(address => uint256) genesisBalance;
    /// @notice genesis balance addresses
    address[] genesisBalanceKeys;
    /// @notice The height of the last committed bottom-up checkpoint.
    uint256 lastBottomUpCheckpointHeight;
    /// @notice Maximum number of messages per batch
    uint64 maxMsgsPerBottomUpBatch;
    /// @notice Minimal activation collateral
    uint256 minActivationCollateral;
    /// @notice number of blocks in a bottom-up epoch
    uint256 bottomUpCheckPeriod;
    /// @notice Minimal number of validators required for the subnet to be able to validate new blocks.
    uint64 minValidators;
    // @notice Hash of the current subnet id
    bytes32 currentSubnetHash;
    /// @notice Address of the IPC gateway for the subnet
    address ipcGatewayAddr;
    /// @notice majority percentage value (must be greater than or equal to 51)
    uint8 majorityPercentage;
    /// @notice minimum fee amount charged per cross message by the subnet
    uint256 minCrossMsgFee;
    /// @notice ID of the parent subnet
    SubnetID parentId;
    /// immutable params
    ConsensusType consensus;
    /// @notice Determines if the subnet has been bootstrapped (i.e. it has been activated)
    bool bootstrapped;
    /// @notice Determines if the subnet has been successfully killed
    bool killed;
    // =========== Staking ===========
    /// @notice the list of validators staking
    ValidatorSet validatorSet;
    /// @notice Contains the list of changes to validator set. Configuration number is associated at each change.
    StakingChangeLog changeSet;
    /// @notice The staking release queue that only allow transfer of collateral after certain locking period.
    StakingReleaseQueue releaseQueue;
    /// @notice Power scale determining the accuracy of the power scale (in number of decimals from whole FIL)
    /// (e.g. Fil = 0, miliFil = 3; microFIL = 6, attoFil = 18, etc.)
    /// We allow negative values to also allow 10 FIL = 1 unit of power for power_scale = -1.
    int8 powerScale;
    /// =============
    /// mapping of bootstrap owner to its bootstrap node address
    mapping(address => string) bootstrapNodes;
    /// @notice the list ov validators that announces bootstrap nodes
    EnumerableSet.AddressSet bootstrapOwners;
    /// @notice subnet supply strategy.
    SupplySource supplySource;
}
=======
    struct SubnetActorStorage {
        /// @notice initial circulating supply provided by genesis validators to use when bootstrapping
        /// the network.
        uint256 genesisCircSupply;
        /// @notice The height of the last committed bottom-up checkpoint.
        uint256 lastBottomUpCheckpointHeight;
        /// @notice bottom-up message batch period in number of epochs for the subnet
        uint256 bottomUpMsgBatchPeriod;
        /// @notice Minimal activation collateral
        uint256 minActivationCollateral;
        /// @notice number of blocks in a bottom-up epoch
        uint256 bottomUpCheckPeriod;
        /// @notice minimum fee amount charged per cross message by the subnet
        uint256 minCrossMsgFee;
        // @notice Hash of the current subnet id
        bytes32 currentSubnetHash;
        /// @notice Address of the IPC gateway for the subnet
        address ipcGatewayAddr;
        /// @notice Maximum number of messages per batch
        uint64 maxMsgsPerBottomUpBatch;
        /// @notice majority percentage value (must be greater than or equal to 51)
        uint8 majorityPercentage;
        /// @notice Power scale determining the accuracy of the power scale (in number of decimals from whole FIL)
        /// (e.g. Fil = 0, miliFil = 3; microFIL = 6, attoFil = 18, etc.)
        /// We allow negative values to also allow 10 FIL = 1 unit of power for power_scale = -1.
        int8 powerScale;
        /// immutable params
        ConsensusType consensus;
        /// @notice Determines if the subnet has been bootstrapped (i.e. it has been activated)
        bool bootstrapped;
        /// @notice Minimal number of validators required for the subnet to be able to validate new blocks.
        uint64 minValidators;
        /// @notice Determines if the subnet has been successfully killed
        bool killed;
        /// @notice Info of the last executed bottom-up batch.
        BottomUpMsgBatchInfo lastBottomUpBatch;
        /// @notice subnet supply strategy.
        SupplySource supplySource;
        /// @notice ID of the parent subnet
        SubnetID parentId;
        // =========== Staking ===========
        /// @notice the list of validators staking
        ValidatorSet validatorSet;
        /// @notice Contains the list of changes to validator set. Configuration number is associated at each change.
        StakingChangeLog changeSet;
        /// @notice The staking release queue that only allow transfer of collateral after certain locking period.
        StakingReleaseQueue releaseQueue;
        /// @notice relayers rewards
        RelayerRewardsInfo relayerRewards;
        /// =============
        /// mapping of bootstrap owner to its bootstrap node address
        mapping(address => string) bootstrapNodes;
        /// @notice the list ov validators that announces bootstrap nodes
        EnumerableSet.AddressSet bootstrapOwners;
        /// @notice contains all committed bottom-up checkpoint at specific epoch
        mapping(uint256 => BottomUpCheckpoint) committedCheckpoints;
        /// @notice initial set of validators joining in genesis
        Validator[] genesisValidators;
        /// @notice genesis balance to be allocated to the subnet in genesis.
        mapping(address => uint256) genesisBalance;
        /// @notice genesis balance addresses
        address[] genesisBalanceKeys;
    }
>>>>>>> 9dcf0939

library LibSubnetActorStorage {
    function appStorage() internal pure returns (SubnetActorStorage storage ds) {
        assembly {
            ds.slot := 0
        }
        return ds;
    }
}

contract SubnetActorModifiers {
    SubnetActorStorage internal s;

    function _onlyGateway() private view {
        if (msg.sender != s.ipcGatewayAddr) {
            revert NotGateway();
        }
    }

    function _notKilled() private view {
        if (s.killed) {
            revert SubnetAlreadyKilled();
        }
    }

    modifier onlyGateway() {
        _onlyGateway();
        _;
    }

    modifier notKilled() {
        _notKilled();
        _;
    }
}<|MERGE_RESOLUTION|>--- conflicted
+++ resolved
@@ -7,73 +7,12 @@
 import {SubnetID, ValidatorSet, StakingChangeLog, StakingReleaseQueue, SupplySource, Validator, PermissionMode} from "../structs/Subnet.sol";
 import {EnumerableSet} from "openzeppelin-contracts/utils/structs/EnumerableSet.sol";
 
-<<<<<<< HEAD
-struct SubnetActorStorage {
-    /// @notice contains all committed bottom-up checkpoint at specific epoch
-    mapping(uint256 => BottomUpCheckpoint) committedCheckpoints;
-    /// @notice initial set of validators joining in genesis
-    Validator[] genesisValidators;
-    /// @notice initial circulating supply provided by genesis validators to use when bootstrapping
-    /// the network.
-    uint256 genesisCircSupply;
-    /// @notice genesis balance to be allocated to the subnet in genesis.
-    mapping(address => uint256) genesisBalance;
-    /// @notice genesis balance addresses
-    address[] genesisBalanceKeys;
-    /// @notice The height of the last committed bottom-up checkpoint.
-    uint256 lastBottomUpCheckpointHeight;
-    /// @notice Maximum number of messages per batch
-    uint64 maxMsgsPerBottomUpBatch;
-    /// @notice Minimal activation collateral
-    uint256 minActivationCollateral;
-    /// @notice number of blocks in a bottom-up epoch
-    uint256 bottomUpCheckPeriod;
-    /// @notice Minimal number of validators required for the subnet to be able to validate new blocks.
-    uint64 minValidators;
-    // @notice Hash of the current subnet id
-    bytes32 currentSubnetHash;
-    /// @notice Address of the IPC gateway for the subnet
-    address ipcGatewayAddr;
-    /// @notice majority percentage value (must be greater than or equal to 51)
-    uint8 majorityPercentage;
-    /// @notice minimum fee amount charged per cross message by the subnet
-    uint256 minCrossMsgFee;
-    /// @notice ID of the parent subnet
-    SubnetID parentId;
-    /// immutable params
-    ConsensusType consensus;
-    /// @notice Determines if the subnet has been bootstrapped (i.e. it has been activated)
-    bool bootstrapped;
-    /// @notice Determines if the subnet has been successfully killed
-    bool killed;
-    // =========== Staking ===========
-    /// @notice the list of validators staking
-    ValidatorSet validatorSet;
-    /// @notice Contains the list of changes to validator set. Configuration number is associated at each change.
-    StakingChangeLog changeSet;
-    /// @notice The staking release queue that only allow transfer of collateral after certain locking period.
-    StakingReleaseQueue releaseQueue;
-    /// @notice Power scale determining the accuracy of the power scale (in number of decimals from whole FIL)
-    /// (e.g. Fil = 0, miliFil = 3; microFIL = 6, attoFil = 18, etc.)
-    /// We allow negative values to also allow 10 FIL = 1 unit of power for power_scale = -1.
-    int8 powerScale;
-    /// =============
-    /// mapping of bootstrap owner to its bootstrap node address
-    mapping(address => string) bootstrapNodes;
-    /// @notice the list ov validators that announces bootstrap nodes
-    EnumerableSet.AddressSet bootstrapOwners;
-    /// @notice subnet supply strategy.
-    SupplySource supplySource;
-}
-=======
     struct SubnetActorStorage {
         /// @notice initial circulating supply provided by genesis validators to use when bootstrapping
         /// the network.
         uint256 genesisCircSupply;
         /// @notice The height of the last committed bottom-up checkpoint.
         uint256 lastBottomUpCheckpointHeight;
-        /// @notice bottom-up message batch period in number of epochs for the subnet
-        uint256 bottomUpMsgBatchPeriod;
         /// @notice Minimal activation collateral
         uint256 minActivationCollateral;
         /// @notice number of blocks in a bottom-up epoch
@@ -100,8 +39,6 @@
         uint64 minValidators;
         /// @notice Determines if the subnet has been successfully killed
         bool killed;
-        /// @notice Info of the last executed bottom-up batch.
-        BottomUpMsgBatchInfo lastBottomUpBatch;
         /// @notice subnet supply strategy.
         SupplySource supplySource;
         /// @notice ID of the parent subnet
@@ -113,8 +50,6 @@
         StakingChangeLog changeSet;
         /// @notice The staking release queue that only allow transfer of collateral after certain locking period.
         StakingReleaseQueue releaseQueue;
-        /// @notice relayers rewards
-        RelayerRewardsInfo relayerRewards;
         /// =============
         /// mapping of bootstrap owner to its bootstrap node address
         mapping(address => string) bootstrapNodes;
@@ -129,7 +64,6 @@
         /// @notice genesis balance addresses
         address[] genesisBalanceKeys;
     }
->>>>>>> 9dcf0939
 
 library LibSubnetActorStorage {
     function appStorage() internal pure returns (SubnetActorStorage storage ds) {
