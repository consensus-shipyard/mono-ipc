// SPDX-License-Identifier: MIT OR Apache-2.0
pragma solidity 0.8.19;

import {SubnetID, IPCAddress} from "./Subnet.sol";
import {EnumerableSet} from "openzeppelin-contracts/utils/structs/EnumerableSet.sol";

uint64 constant MAX_MSGS_PER_BATCH = 10;
uint256 constant BATCH_PERIOD = 100;

/// @notice The parent finality for IPC parent at certain height.
struct ParentFinality {
    uint256 height;
    bytes32 blockHash;
}

/// @notice A bottom-up checkpoint type.
struct BottomUpCheckpoint {
    /// @dev Child subnet ID, for replay protection from other subnets where the exact same validators operate.
    /// Alternatively it can be appended to the hash before signing, similar to how we use the chain ID.
    SubnetID subnetID;
    /// @dev The height of the child subnet at which this checkpoint was cut.
    /// Has to follow the previous checkpoint by checkpoint period.
    uint256 blockHeight;
    /// @dev The hash of the block.
    bytes32 blockHash;
    /// @dev The number of the membership (validator set) which is going to sign the next checkpoint.
    /// This one expected to be signed by the validators from the membership reported in the previous checkpoint.
    /// 0 could mean "no change".
    uint64 nextConfigurationNumber;
    /// @dev Batch of messages to execute.
    IpcEnvelope[] msgs;
}

/// @notice A batch of bottom-up messages for execution.
struct BottomUpMsgBatch {
    /// @dev Child subnet ID, for replay protection from other subnets where the exact same validators operate.
    SubnetID subnetID;
    /// @dev The height of the child subnet at which the batch was cut.
    uint256 blockHeight;
    /// @dev Batch of envelopes to execute.
    IpcEnvelope[] msgs;
}

/// @notice Tracks information about the last batch executed.
struct BottomUpMsgBatchInfo {
    uint256 blockHeight;
    bytes32 hash;
}

/// @notice Type of cross-net messages currently supported
enum IpcMsgKind {
    /// @dev for cross-net messages that move native token, i.e. fund/release.
    /// and in the future multi-level token transactions.
    Transfer,
    /// @dev general-purpose cross-net transaction that call smart contracts.
    Call,
    /// @dev receipt from the execution of cross-net messages
    /// (currently limited to `Transfer` messages)
    Result
}

/// @notice Envelope used to propagate IPC cross-net messages
struct IpcEnvelope {
    /// @dev type of message being propagated.
    IpcMsgKind kind;
    /// @dev destination of the message
    /// It makes sense to extract from the encoded message
    /// all shared fields required by all message, so they
    /// can be inspected without having to decode the message.
    IPCAddress to;
    /// @dev address sending the message
    IPCAddress from;
    /// @dev outgoing nonce for the envelope.
    /// This nonce is set by the gateway when committing the message for propagation
    uint64 nonce;
    /// @dev value being sent in the message.
    /// If we want receipts to return value, and all messages to be able
    /// to handle different supply sources we can expose the value
    /// as a common field.
    uint256 value;
    /// @dev abi.encoded message
    bytes message;
    /// @dev the gas limit is currently not used.
    // FIXME: currently not used.
    // uint256 gasLimit;
}

/// @notice Message format used for `Transfer` and `Call` messages.
struct CallMsg {
    /// @dev Target method. A bytes4 function selector for EVM/Solidity targets, or a uint64 for Wasm actors.
    bytes method;
    /// @dev arguments of the method being called.
    bytes params;
}

<<<<<<< HEAD
/// @notice This struct indicates if the receipt is coming from IPC contract or from the invoked
/// @notice contract
enum ReceiptType {
    /// @dev The receipt is from IPC contract, parse the return bytes as error selector
    IPC,
    /// @dev The receipt is coming from the invoked contract, parse the return bytes according to
    /// @dev the contract logic
    InvokedContract
}

struct ReceiptMsg {
    /// @dev The receipt type that helps determine how to parse `ret`.
    ReceiptType receiptType;
=======
struct ResultMsg {
    /// @dev Id of the envelope the result belongs to.
    bytes32 id;
>>>>>>> bf46974c
    /// @dev Flag to signal if the call succeeded or failed.
    bool success;
    /// @dev abi encoded return value, or the reason for the
    /// failure (if any).
    bytes ret;
    //
    // NOTE: In the future we may include events and other result information.
}<|MERGE_RESOLUTION|>--- conflicted
+++ resolved
@@ -93,7 +93,6 @@
     bytes params;
 }
 
-<<<<<<< HEAD
 /// @notice This struct indicates if the receipt is coming from IPC contract or from the invoked
 /// @notice contract
 enum ReceiptType {
@@ -104,14 +103,11 @@
     InvokedContract
 }
 
-struct ReceiptMsg {
-    /// @dev The receipt type that helps determine how to parse `ret`.
-    ReceiptType receiptType;
-=======
 struct ResultMsg {
     /// @dev Id of the envelope the result belongs to.
     bytes32 id;
->>>>>>> bf46974c
+    /// @dev The receipt type that helps determine how to parse `ret`.
+    ReceiptType receiptType;
     /// @dev Flag to signal if the call succeeded or failed.
     bool success;
     /// @dev abi encoded return value, or the reason for the
