--- conflicted
+++ resolved
@@ -42,19 +42,11 @@
         },
         "1095528|json5": {
             "decision": "ignore",
-<<<<<<< HEAD
-            "madeAt": 1706165260036
-        },
-        "1095513|mocha>minimatch": {
-            "decision": "ignore",
-            "madeAt": 1706165265322
-=======
             "madeAt": 1706116533521
         },
         "1095513|mocha>minimatch": {
             "decision": "ignore",
             "madeAt": 1706116547869
->>>>>>> bf46974c
         }
     },
     "rules": {},
