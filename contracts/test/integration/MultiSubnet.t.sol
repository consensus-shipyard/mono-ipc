--- conflicted
+++ resolved
@@ -151,15 +151,15 @@
         address recipient = address(new MockIpcContractPayable());
         uint256 amount = 3;
 
-        vm.deal(address(rootNativeSubnetActor), DEFAULT_COLLATERAL_AMOUNT);
+        vm.deal(nativeSubnet.subnetActorAddr, DEFAULT_COLLATERAL_AMOUNT);
         vm.deal(caller, 0);
         vm.deal(recipient, 0);
 
-        vm.prank(address(rootNativeSubnetActor));
-        registerSubnetGW(DEFAULT_COLLATERAL_AMOUNT, address(rootNativeSubnetActor), rootGateway);
+        vm.prank(nativeSubnet.subnetActorAddr);
+        registerSubnetGW(DEFAULT_COLLATERAL_AMOUNT, nativeSubnet.subnetActorAddr, rootSubnet.gateway);
 
         IpcEnvelope memory crossMsg = CrossMsgHelper.createReleaseMsg(
-            nativeSubnetName,
+            nativeSubnet.id,
             recipient,
             FvmAddressHelper.from(caller),
             amount
@@ -171,7 +171,7 @@
         IpcEnvelope[] memory msgs = new IpcEnvelope[](1);
         msgs[0] = resultMsg;
 
-        executeTopDownMsgs(msgs, nativeSubnetName, address(nativeSubnetGateway));
+        executeTopDownMsgs(msgs, nativeSubnet.id, nativeSubnet.gateway);
 
         // works with no state changes
         assertEq(recipient.balance, 0);
@@ -186,13 +186,13 @@
         address recipient = address(new MockIpcContractPayable());
         uint256 amount = 3;
 
-        vm.deal(address(rootNativeSubnetActor), DEFAULT_COLLATERAL_AMOUNT);
-
-        vm.prank(address(rootNativeSubnetActor));
-        registerSubnetGW(DEFAULT_COLLATERAL_AMOUNT, address(rootNativeSubnetActor), rootGateway);
+        vm.deal(nativeSubnet.subnetActorAddr, DEFAULT_COLLATERAL_AMOUNT);
+
+        vm.prank(nativeSubnet.subnetActorAddr);
+        registerSubnetGW(DEFAULT_COLLATERAL_AMOUNT, nativeSubnet.subnetActorAddr, rootSubnet.gateway);
 
         IpcEnvelope memory crossMsg = CrossMsgHelper.createReleaseMsg(
-            nativeSubnetName,
+            nativeSubnet.id,
             caller,
             FvmAddressHelper.from(recipient),
             amount
@@ -203,7 +203,7 @@
         IpcEnvelope[] memory msgs = new IpcEnvelope[](1);
         msgs[0] = resultMsg;
 
-        executeTopDownMsgs(msgs, nativeSubnetName, address(nativeSubnetGateway));
+        executeTopDownMsgs(msgs, nativeSubnet.id, nativeSubnet.gateway);
 
         require(caller.balance == amount, "refund not happening");
     }
@@ -216,13 +216,13 @@
         address recipient = address(new MockIpcContractPayable());
         uint256 amount = 3;
 
-        vm.deal(address(rootNativeSubnetActor), DEFAULT_COLLATERAL_AMOUNT);
-
-        vm.prank(address(rootNativeSubnetActor));
-        registerSubnetGW(DEFAULT_COLLATERAL_AMOUNT, address(rootNativeSubnetActor), rootGateway);
+        vm.deal(nativeSubnet.subnetActorAddr, DEFAULT_COLLATERAL_AMOUNT);
+
+        vm.prank(nativeSubnet.subnetActorAddr);
+        registerSubnetGW(DEFAULT_COLLATERAL_AMOUNT, nativeSubnet.subnetActorAddr, rootSubnet.gateway);
 
         IpcEnvelope memory crossMsg = CrossMsgHelper.createReleaseMsg(
-            nativeSubnetName,
+            nativeSubnet.id,
             caller,
             FvmAddressHelper.from(recipient),
             amount
@@ -233,7 +233,7 @@
         IpcEnvelope[] memory msgs = new IpcEnvelope[](1);
         msgs[0] = resultMsg;
 
-        executeTopDownMsgs(msgs, nativeSubnetName, address(nativeSubnetGateway));
+        executeTopDownMsgs(msgs, nativeSubnet.id, nativeSubnet.gateway);
 
         require(caller.balance == amount, "refund not happening");
     }
@@ -315,16 +315,16 @@
 
         token.transfer(caller, 100);
         vm.prank(caller);
-        token.approve(address(rootGateway), 100);
-
-        vm.deal(address(rootTokenSubnetActor), DEFAULT_COLLATERAL_AMOUNT);
+        token.approve(rootSubnet.gatewayAddr, 100);
+
+        vm.deal(tokenSubnet.subnetActorAddr, DEFAULT_COLLATERAL_AMOUNT);
         vm.deal(caller, amount);
 
-        vm.prank(address(rootTokenSubnetActor));
-        registerSubnetGW(DEFAULT_COLLATERAL_AMOUNT, address(rootTokenSubnetActor), rootGateway);
+        vm.prank(tokenSubnet.subnetActorAddr);
+        registerSubnetGW(DEFAULT_COLLATERAL_AMOUNT, tokenSubnet.subnetActorAddr, rootSubnet.gateway);
 
         IpcEnvelope memory crossMsg = CrossMsgHelper.createReleaseMsg(
-            tokenSubnetName,
+            tokenSubnet.id,
             caller,
             FvmAddressHelper.from(recipient),
             amount
@@ -334,7 +334,7 @@
         IpcEnvelope[] memory msgs = new IpcEnvelope[](1);
         msgs[0] = resultMsg;
 
-        executeTopDownMsgs(msgs, tokenSubnetName, address(tokenSubnetGateway));
+        executeTopDownMsgs(msgs, tokenSubnet.id, tokenSubnet.gateway);
 
         assertEq(caller.balance, amount);
     }
@@ -346,16 +346,16 @@
 
         token.transfer(caller, 100);
         vm.prank(caller);
-        token.approve(address(rootGateway), 100);
-
-        vm.deal(address(rootTokenSubnetActor), DEFAULT_COLLATERAL_AMOUNT);
+        token.approve(rootSubnet.gatewayAddr, 100);
+
+        vm.deal(tokenSubnet.subnetActorAddr, DEFAULT_COLLATERAL_AMOUNT);
         vm.deal(caller, 0);
 
-        vm.prank(address(rootTokenSubnetActor));
-        registerSubnetGW(DEFAULT_COLLATERAL_AMOUNT, address(rootTokenSubnetActor), rootGateway);
+        vm.prank(tokenSubnet.subnetActorAddr);
+        registerSubnetGW(DEFAULT_COLLATERAL_AMOUNT, tokenSubnet.subnetActorAddr, rootSubnet.gateway);
 
         IpcEnvelope memory crossMsg = CrossMsgHelper.createReleaseMsg(
-            tokenSubnetName,
+            tokenSubnet.id,
             caller,
             FvmAddressHelper.from(recipient),
             amount
@@ -365,7 +365,7 @@
         IpcEnvelope[] memory msgs = new IpcEnvelope[](1);
         msgs[0] = resultMsg;
 
-        executeTopDownMsgs(msgs, tokenSubnetName, address(tokenSubnetGateway));
+        executeTopDownMsgs(msgs, tokenSubnet.id, tokenSubnet.gateway);
         require(caller.balance == amount, "refund should have happened");
     }
 
@@ -376,16 +376,16 @@
 
         token.transfer(caller, 100);
         vm.prank(caller);
-        token.approve(address(rootGateway), 100);
-
-        vm.deal(address(rootTokenSubnetActor), DEFAULT_COLLATERAL_AMOUNT);
+        token.approve(rootSubnet.gatewayAddr, 100);
+
+        vm.deal(tokenSubnet.subnetActorAddr, DEFAULT_COLLATERAL_AMOUNT);
         vm.deal(caller, 0);
 
-        vm.prank(address(rootTokenSubnetActor));
-        registerSubnetGW(DEFAULT_COLLATERAL_AMOUNT, address(rootTokenSubnetActor), rootGateway);
+        vm.prank(tokenSubnet.subnetActorAddr);
+        registerSubnetGW(DEFAULT_COLLATERAL_AMOUNT, tokenSubnet.subnetActorAddr, rootSubnet.gateway);
 
         IpcEnvelope memory crossMsg = CrossMsgHelper.createReleaseMsg(
-            tokenSubnetName,
+            tokenSubnet.id,
             caller,
             FvmAddressHelper.from(recipient),
             amount
@@ -395,7 +395,7 @@
         IpcEnvelope[] memory msgs = new IpcEnvelope[](1);
         msgs[0] = resultMsg;
 
-        executeTopDownMsgs(msgs, tokenSubnetName, address(tokenSubnetGateway));
+        executeTopDownMsgs(msgs, tokenSubnet.id, tokenSubnet.gateway);
         require(caller.balance == amount, "refund should have happened");
     }
 
@@ -475,14 +475,14 @@
         address recipient = address(new MockIpcContractPayable());
         uint256 amount = 3;
 
-        vm.deal(address(rootNativeSubnetActor), DEFAULT_COLLATERAL_AMOUNT);
+        vm.deal(nativeSubnet.subnetActorAddr, DEFAULT_COLLATERAL_AMOUNT);
         vm.deal(caller, 1 ether);
 
-        vm.prank(address(rootNativeSubnetActor));
-        registerSubnetGW(DEFAULT_COLLATERAL_AMOUNT, address(rootNativeSubnetActor), rootGateway);
+        vm.prank(nativeSubnet.subnetActorAddr);
+        registerSubnetGW(DEFAULT_COLLATERAL_AMOUNT, nativeSubnet.subnetActorAddr, rootSubnet.gateway);
 
         IpcEnvelope memory crossMsg = CrossMsgHelper.createFundMsg(
-            nativeSubnetName,
+            nativeSubnet.id,
             caller,
             FvmAddressHelper.from(recipient),
             amount
@@ -491,15 +491,15 @@
         IpcEnvelope[] memory crossMsgs = new IpcEnvelope[](1);
         crossMsgs[0] = resultMsg;
 
-        GatewayManagerFacet manager = GatewayManagerFacet(address(nativeSubnetGateway));
-
-        BottomUpCheckpoint memory checkpoint = callCreateBottomUpCheckpointFromChildSubnet(
-            nativeSubnetName,
-            address(nativeSubnetGateway),
+        GatewayManagerFacet manager = GatewayManagerFacet(nativeSubnet.gatewayAddr);
+
+        BottomUpCheckpoint memory checkpoint = callCreateBottomUpCheckpointFromChildSubnet(
+            nativeSubnet.id,
+            nativeSubnet.gateway,
             crossMsgs
         );
 
-        submitBottomUpCheckpoint(checkpoint, address(rootNativeSubnetActor));
+        submitBottomUpCheckpoint(checkpoint, nativeSubnet.subnetActor);
 
         // no change to caller's balance
         assertEq(caller.balance, 1 ether);
@@ -513,19 +513,19 @@
         address recipient = address(new MockIpcContractPayable());
         uint256 amount = 3;
 
-        vm.deal(address(rootNativeSubnetActor), DEFAULT_COLLATERAL_AMOUNT);
+        vm.deal(nativeSubnet.subnetActorAddr, DEFAULT_COLLATERAL_AMOUNT);
         vm.deal(caller, 1 ether);
 
-        vm.prank(address(rootNativeSubnetActor));
-        registerSubnetGW(DEFAULT_COLLATERAL_AMOUNT, address(rootNativeSubnetActor), rootGateway);
+        vm.prank(nativeSubnet.subnetActorAddr);
+        registerSubnetGW(DEFAULT_COLLATERAL_AMOUNT, nativeSubnet.subnetActorAddr, rootSubnet.gateway);
 
         // fund first to provide circulation
         vm.prank(caller);
-        rootGatewayManager.fund{value: amount}(nativeSubnetName, FvmAddressHelper.from(address(caller)));
+        rootSubnet.gateway.manager().fund{value: amount}(nativeSubnet.id, FvmAddressHelper.from(address(caller)));
         assertEq(caller.balance, 1 ether - amount);
 
         IpcEnvelope memory crossMsg = CrossMsgHelper.createFundMsg(
-            nativeSubnetName,
+            nativeSubnet.id,
             caller,
             FvmAddressHelper.from(recipient),
             amount
@@ -534,15 +534,15 @@
         IpcEnvelope[] memory crossMsgs = new IpcEnvelope[](1);
         crossMsgs[0] = resultMsg;
 
-        GatewayManagerFacet manager = GatewayManagerFacet(address(nativeSubnetGateway));
-
-        BottomUpCheckpoint memory checkpoint = callCreateBottomUpCheckpointFromChildSubnet(
-            nativeSubnetName,
-            address(nativeSubnetGateway),
+        GatewayManagerFacet manager = GatewayManagerFacet(nativeSubnet.gatewayAddr);
+
+        BottomUpCheckpoint memory checkpoint = callCreateBottomUpCheckpointFromChildSubnet(
+            nativeSubnet.id,
+            nativeSubnet.gateway,
             crossMsgs
         );
 
-        submitBottomUpCheckpoint(checkpoint, address(rootNativeSubnetActor));
+        submitBottomUpCheckpoint(checkpoint, nativeSubnet.subnetActor);
 
         // caller's balance should receive the refund
         assertEq(caller.balance, 1 ether);
@@ -556,15 +556,15 @@
         address recipient = address(new MockIpcContractPayable());
         uint256 amount = 3;
 
-        vm.deal(address(rootNativeSubnetActor), DEFAULT_COLLATERAL_AMOUNT);
+        vm.deal(nativeSubnet.subnetActorAddr, DEFAULT_COLLATERAL_AMOUNT);
         vm.deal(caller, 1 ether);
 
-        vm.prank(address(rootNativeSubnetActor));
-        registerSubnetGW(DEFAULT_COLLATERAL_AMOUNT, address(rootNativeSubnetActor), rootGateway);
+        vm.prank(nativeSubnet.subnetActorAddr);
+        registerSubnetGW(DEFAULT_COLLATERAL_AMOUNT, nativeSubnet.subnetActorAddr, rootSubnet.gateway);
 
         // fund first to provide circulation
         vm.prank(caller);
-        rootGatewayManager.fund{value: amount}(nativeSubnetName, FvmAddressHelper.from(address(caller)));
+        rootSubnet.gateway.manager().fund{value: amount}(nativeSubnet.id, FvmAddressHelper.from(address(caller)));
         assertEq(caller.balance, 1 ether - amount);
 
         // now the fund propagated to the child and execution is Ok
@@ -572,7 +572,7 @@
         // and relayer pushed to the parent
 
         IpcEnvelope memory crossMsg = CrossMsgHelper.createFundMsg(
-            nativeSubnetName,
+            nativeSubnet.id,
             caller,
             FvmAddressHelper.from(recipient),
             amount
@@ -581,15 +581,15 @@
         IpcEnvelope[] memory crossMsgs = new IpcEnvelope[](1);
         crossMsgs[0] = resultMsg;
 
-        GatewayManagerFacet manager = GatewayManagerFacet(address(nativeSubnetGateway));
-
-        BottomUpCheckpoint memory checkpoint = callCreateBottomUpCheckpointFromChildSubnet(
-            nativeSubnetName,
-            address(nativeSubnetGateway),
+        GatewayManagerFacet manager = GatewayManagerFacet(nativeSubnet.gatewayAddr);
+
+        BottomUpCheckpoint memory checkpoint = callCreateBottomUpCheckpointFromChildSubnet(
+            nativeSubnet.id,
+            nativeSubnet.gateway,
             crossMsgs
         );
 
-        submitBottomUpCheckpoint(checkpoint, address(rootNativeSubnetActor));
+        submitBottomUpCheckpoint(checkpoint, nativeSubnet.subnetActor);
 
         // caller's balance should receive the refund
         assertEq(caller.balance, 1 ether);
@@ -657,16 +657,16 @@
 
         token.transfer(caller, amount);
         vm.prank(caller);
-        token.approve(address(rootGateway), amount);
-
-        vm.deal(address(rootTokenSubnetActor), DEFAULT_COLLATERAL_AMOUNT);
+        token.approve(rootSubnet.gatewayAddr, amount);
+
+        vm.deal(tokenSubnet.subnetActorAddr, DEFAULT_COLLATERAL_AMOUNT);
         vm.deal(caller, 1 ether);
 
-        vm.prank(address(rootTokenSubnetActor));
-        registerSubnetGW(DEFAULT_COLLATERAL_AMOUNT, address(rootTokenSubnetActor), rootGateway);
-
-        vm.prank(caller);
-        rootGatewayManager.fundWithToken(tokenSubnetName, FvmAddressHelper.from(address(caller)), amount);
+        vm.prank(tokenSubnet.subnetActorAddr);
+        registerSubnetGW(DEFAULT_COLLATERAL_AMOUNT, tokenSubnet.subnetActorAddr, rootSubnet.gateway);
+
+        vm.prank(caller);
+        rootSubnet.gateway.manager().fundWithToken(tokenSubnet.id, FvmAddressHelper.from(address(caller)), amount);
         assertEq(token.balanceOf(caller), 0);
 
         // now the fund propagated to the child and execution is Ok
@@ -675,7 +675,7 @@
 
         // simulating the checkpoint pushed from relayer
         IpcEnvelope memory crossMsg = CrossMsgHelper.createFundMsg(
-            tokenSubnetName,
+            tokenSubnet.id,
             caller,
             FvmAddressHelper.from(caller),
             amount
@@ -685,12 +685,12 @@
         crossMsgs[0] = resultMsg;
 
         BottomUpCheckpoint memory checkpoint = callCreateBottomUpCheckpointFromChildSubnet(
-            tokenSubnetName,
-            address(tokenSubnetGateway),
+            tokenSubnet.id,
+            tokenSubnet.gateway,
             crossMsgs
         );
 
-        submitBottomUpCheckpoint(checkpoint, address(rootTokenSubnetActor));
+        submitBottomUpCheckpoint(checkpoint, tokenSubnet.subnetActor);
 
         // fund works, so fund is still locked, balance is 0
         assertEq(token.balanceOf(caller), 0);
@@ -703,16 +703,16 @@
 
         token.transfer(caller, amount);
         vm.prank(caller);
-        token.approve(address(rootGateway), amount);
-
-        vm.deal(address(rootTokenSubnetActor), DEFAULT_COLLATERAL_AMOUNT);
+        token.approve(rootSubnet.gatewayAddr, amount);
+
+        vm.deal(tokenSubnet.subnetActorAddr, DEFAULT_COLLATERAL_AMOUNT);
         vm.deal(caller, 1 ether);
 
-        vm.prank(address(rootTokenSubnetActor));
-        registerSubnetGW(DEFAULT_COLLATERAL_AMOUNT, address(rootTokenSubnetActor), rootGateway);
-
-        vm.prank(caller);
-        rootGatewayManager.fundWithToken(tokenSubnetName, FvmAddressHelper.from(address(caller)), amount);
+        vm.prank(tokenSubnet.subnetActorAddr);
+        registerSubnetGW(DEFAULT_COLLATERAL_AMOUNT, tokenSubnet.subnetActorAddr, rootSubnet.gateway);
+
+        vm.prank(caller);
+        rootSubnet.gateway.manager().fundWithToken(tokenSubnet.id, FvmAddressHelper.from(address(caller)), amount);
         assertEq(token.balanceOf(caller), 0);
 
         // now the fund propagated to the child and execution is Ok
@@ -721,7 +721,7 @@
 
         // simulating the checkpoint pushed from relayer
         IpcEnvelope memory crossMsg = CrossMsgHelper.createFundMsg(
-            tokenSubnetName,
+            tokenSubnet.id,
             caller,
             FvmAddressHelper.from(caller),
             amount
@@ -731,12 +731,12 @@
         crossMsgs[0] = resultMsg;
 
         BottomUpCheckpoint memory checkpoint = callCreateBottomUpCheckpointFromChildSubnet(
-            tokenSubnetName,
-            address(tokenSubnetGateway),
+            tokenSubnet.id,
+            tokenSubnet.gateway,
             crossMsgs
         );
 
-        submitBottomUpCheckpoint(checkpoint, address(rootTokenSubnetActor));
+        submitBottomUpCheckpoint(checkpoint, tokenSubnet.subnetActor);
 
         // fund rejected, so fund should be unlocked
         assertEq(token.balanceOf(caller), amount);
@@ -749,16 +749,16 @@
 
         token.transfer(caller, amount);
         vm.prank(caller);
-        token.approve(address(rootGateway), amount);
-
-        vm.deal(address(rootTokenSubnetActor), DEFAULT_COLLATERAL_AMOUNT);
+        token.approve(rootSubnet.gatewayAddr, amount);
+
+        vm.deal(tokenSubnet.subnetActorAddr, DEFAULT_COLLATERAL_AMOUNT);
         vm.deal(caller, 1 ether);
 
-        vm.prank(address(rootTokenSubnetActor));
-        registerSubnetGW(DEFAULT_COLLATERAL_AMOUNT, address(rootTokenSubnetActor), rootGateway);
-
-        vm.prank(caller);
-        rootGatewayManager.fundWithToken(tokenSubnetName, FvmAddressHelper.from(address(caller)), amount);
+        vm.prank(tokenSubnet.subnetActorAddr);
+        registerSubnetGW(DEFAULT_COLLATERAL_AMOUNT, tokenSubnet.subnetActorAddr, rootSubnet.gateway);
+
+        vm.prank(caller);
+        rootSubnet.gateway.manager().fundWithToken(tokenSubnet.id, FvmAddressHelper.from(address(caller)), amount);
         assertEq(token.balanceOf(caller), 0);
 
         // now the fund propagated to the child and execution is Ok
@@ -767,7 +767,7 @@
 
         // simulating the checkpoint pushed from relayer
         IpcEnvelope memory crossMsg = CrossMsgHelper.createFundMsg(
-            tokenSubnetName,
+            tokenSubnet.id,
             caller,
             FvmAddressHelper.from(caller),
             amount
@@ -777,12 +777,12 @@
         crossMsgs[0] = resultMsg;
 
         BottomUpCheckpoint memory checkpoint = callCreateBottomUpCheckpointFromChildSubnet(
-            tokenSubnetName,
-            address(tokenSubnetGateway),
+            tokenSubnet.id,
+            tokenSubnet.gateway,
             crossMsgs
         );
 
-        submitBottomUpCheckpoint(checkpoint, address(rootTokenSubnetActor));
+        submitBottomUpCheckpoint(checkpoint, tokenSubnet.subnetActor);
 
         // fund rejected, so fund should be unlocked
         assertEq(token.balanceOf(caller), amount);
@@ -863,25 +863,25 @@
 
         uint256 initialBalance = 1 ether;
 
-        vm.deal(address(rootNativeSubnetActor), DEFAULT_COLLATERAL_AMOUNT);
+        vm.deal(nativeSubnet.subnetActorAddr, DEFAULT_COLLATERAL_AMOUNT);
         vm.deal(caller, initialBalance);
 
-        vm.prank(address(rootNativeSubnetActor));
-        registerSubnetGW(DEFAULT_COLLATERAL_AMOUNT, address(rootNativeSubnetActor), rootGateway);
-
-        require(address(rootGatewayManager).balance == initialBalance, "initial balance not correct");
+        vm.prank(nativeSubnet.subnetActorAddr);
+        registerSubnetGW(DEFAULT_COLLATERAL_AMOUNT, nativeSubnet.subnetActorAddr, rootSubnet.gateway);
+
+        require(rootSubnet.gatewayAddr.balance == initialBalance, "initial balance not correct");
 
         uint256 fundToSend = 100000;
 
         vm.prank(caller);
-        rootGatewayManager.fund{value: fundToSend}(nativeSubnetName, FvmAddressHelper.from(address(caller)));
-
-        require(address(rootGatewayManager).balance == initialBalance + fundToSend, "fund not locked in gateway");
+        rootSubnet.gateway.manager().fund{value: fundToSend}(nativeSubnet.id, FvmAddressHelper.from(address(caller)));
+
+        require(address(rootSubnet.gateway.manager()).balance == initialBalance + fundToSend, "fund not locked in gateway");
 
         // a cross network message from parent caller to child recipient
         IpcEnvelope memory crossMsg = TestUtils.newXnetCallMsg(
-            IPCAddress({subnetId: rootSubnetName, rawAddress: FvmAddressHelper.from(caller)}),
-            IPCAddress({subnetId: nativeSubnetName, rawAddress: FvmAddressHelper.from(recipient)}),
+            IPCAddress({subnetId: rootSubnet.id, rawAddress: FvmAddressHelper.from(caller)}),
+            IPCAddress({subnetId: nativeSubnet.id, rawAddress: FvmAddressHelper.from(recipient)}),
             amount,
             0
         );
@@ -892,8 +892,8 @@
         crossMsgs[0] = resultMsg;
 
         BottomUpCheckpoint memory checkpoint = callCreateBottomUpCheckpointFromChildSubnet(
-            nativeSubnetName,
-            address(nativeSubnetGateway),
+            nativeSubnet.id,
+            nativeSubnet.gateway,
             crossMsgs
         );
 
@@ -903,10 +903,10 @@
         // call made to `handleIpcMessage`, we should make sure:
         // 1. The submission of checkpoint is never blocked
         // 2. The fund is locked in the gateway as execution is rejected
-        submitBottomUpCheckpoint(checkpoint, address(rootNativeSubnetActor));
+        submitBottomUpCheckpoint(checkpoint, nativeSubnet.subnetActor);
 
         require(
-            address(rootGatewayManager).balance == initialBalance + fundToSend,
+            address(rootSubnet.gateway.manager()).balance == initialBalance + fundToSend,
             "fund should still be locked in gateway"
         );
         require(caller.balance == initialBalance - fundToSend, "fund should still be locked in gateway");
@@ -996,7 +996,7 @@
         address recipient = address(new MockIpcContractRevert());
         uint256 amount = 3;
 
-        vm.deal(address(rootTokenSubnetActor), DEFAULT_COLLATERAL_AMOUNT);
+        vm.deal(tokenSubnet.subnetActorAddr, DEFAULT_COLLATERAL_AMOUNT);
         vm.deal(caller, 1 ether);
 
         uint256 balance = 100;
@@ -1004,22 +1004,22 @@
         // Fund an account in the subnet.
         token.transfer(caller, balance);
         vm.prank(caller);
-        token.approve(address(rootGateway), balance);
-
-        vm.prank(address(rootTokenSubnetActor));
-        registerSubnetGW(DEFAULT_COLLATERAL_AMOUNT, address(rootTokenSubnetActor), rootGateway);
+        token.approve(rootSubnet.gatewayAddr, balance);
+
+        vm.prank(tokenSubnet.subnetActorAddr);
+        registerSubnetGW(DEFAULT_COLLATERAL_AMOUNT, tokenSubnet.subnetActorAddr, rootSubnet.gateway);
 
         uint256 fundToSend = 10;
 
         vm.prank(caller);
-        rootGatewayManager.fundWithToken(tokenSubnetName, FvmAddressHelper.from(address(caller)), fundToSend);
-
-        require(token.balanceOf(address(rootGatewayManager)) == fundToSend, "initial balance not correct");
+        rootSubnet.gateway.manager().fundWithToken(tokenSubnet.id, FvmAddressHelper.from(address(caller)), fundToSend);
+
+        require(token.balanceOf(address(rootSubnet.gateway.manager())) == fundToSend, "initial balance not correct");
 
         // a cross network message from parent caller to child recipient
         IpcEnvelope memory crossMsg = TestUtils.newXnetCallMsg(
-            IPCAddress({subnetId: rootSubnetName, rawAddress: FvmAddressHelper.from(caller)}),
-            IPCAddress({subnetId: tokenSubnetName, rawAddress: FvmAddressHelper.from(recipient)}),
+            IPCAddress({subnetId: rootSubnet.id, rawAddress: FvmAddressHelper.from(caller)}),
+            IPCAddress({subnetId: tokenSubnet.id, rawAddress: FvmAddressHelper.from(recipient)}),
             amount,
             0
         );
@@ -1031,8 +1031,8 @@
         crossMsgs[0] = resultMsg;
 
         BottomUpCheckpoint memory checkpoint = callCreateBottomUpCheckpointFromChildSubnet(
-            tokenSubnetName,
-            address(tokenSubnetGateway),
+            tokenSubnet.id,
+            tokenSubnet.gateway,
             crossMsgs
         );
 
@@ -1042,9 +1042,9 @@
         // call made to `handleIpcMessage`, we should make sure:
         // 1. The submission of checkpoint is never blocked
         // 2. The fund is locked in the gateway as execution is rejected
-        submitBottomUpCheckpoint(checkpoint, address(rootTokenSubnetActor));
-
-        require(token.balanceOf(address(rootGatewayManager)) == fundToSend, "fund should still be locked in gateway");
+        submitBottomUpCheckpoint(checkpoint, tokenSubnet.subnetActor);
+
+        require(token.balanceOf(address(rootSubnet.gateway.manager())) == fundToSend, "fund should still be locked in gateway");
         require(token.balanceOf(caller) == balance - fundToSend, "fund should still be locked in gateway");
     }
 
@@ -1207,18 +1207,15 @@
         return checkpoint;
     }
 
-<<<<<<< HEAD
-    function submitBottomUpCheckpoint(BottomUpCheckpoint memory checkpoint, SubnetActorDiamond sa) internal {
-=======
     function callCreateBottomUpCheckpointFromChildSubnet(
         SubnetID memory subnet,
-        address gateway,
+        GatewayDiamond gw,
         IpcEnvelope[] memory msgs
     ) internal returns (BottomUpCheckpoint memory checkpoint) {
         uint256 e = getNextEpoch(block.number, DEFAULT_CHECKPOINT_PERIOD);
 
-        GatewayGetterFacet getter = GatewayGetterFacet(address(gateway));
-        CheckpointingFacet checkpointer = CheckpointingFacet(address(gateway));
+        GatewayGetterFacet getter = gw.getter();
+        CheckpointingFacet checkpointer = gw.checkpointer();
 
         (, address[] memory addrs, uint256[] memory weights) = TestUtils.getFourValidators(vm);
 
@@ -1239,8 +1236,7 @@
         return checkpoint;
     }
 
-    function submitBottomUpCheckpoint(BottomUpCheckpoint memory checkpoint, address subnetActor) internal {
->>>>>>> d0d8b0c1
+    function submitBottomUpCheckpoint(BottomUpCheckpoint memory checkpoint, SubnetActorDiamond sa) internal {
         (uint256[] memory parentKeys, address[] memory parentValidators, ) = TestUtils.getThreeValidators(vm);
         bytes[] memory parentPubKeys = new bytes[](3);
         bytes[] memory parentSignatures = new bytes[](3);
