--- conflicted
+++ resolved
@@ -45,10 +45,7 @@
 
 import {FullActivityRollup, Consensus} from "../../contracts/structs/Activity.sol";
 import {ValidatorRewarderMap} from "../../contracts/examples/ValidatorRewarderMap.sol";
-<<<<<<< HEAD
 import {ValidatorRewarder} from "../../contracts/examples/ValidatorRewarder.sol";
-=======
->>>>>>> 4243ff93
 import {MerkleTreeHelper} from "../helpers/MerkleTreeHelper.sol";
 import {ActivityHelper} from "../helpers/ActivityHelper.sol";
 
@@ -2496,12 +2493,8 @@
         claimProofs[0] = Consensus.ValidatorClaim({
             data: Consensus.ValidatorData({validator: addrs[0], blocksCommitted: blocksMined[0]}),
             proof: ActivityHelper.wrapBytes32Array(proofs1[0])
-<<<<<<< HEAD
-        }); claimProofs[1] = Consensus.ValidatorClaim({
-=======
         });
         claimProofs[1] = Consensus.ValidatorClaim({
->>>>>>> 4243ff93
             data: Consensus.ValidatorData({validator: addrs[0], blocksCommitted: blocksMined[0]}),
             proof: ActivityHelper.wrapBytes32Array(proofs2[0])
         });
@@ -2556,41 +2549,34 @@
             addrs,
             blocksMined
         );
-<<<<<<< HEAD
-
-        (bytes32 activityRoot2, ) = MerkleTreeHelper.createMerkleProofsForActivities(addrs, blocksMined, metadata);
-
-        confirmChange(addrs, privKeys, ActivitySummary({totalActiveValidators: 2, commitment: activityRoot1}));
-        confirmChange(addrs, privKeys, ActivitySummary({totalActiveValidators: 2, commitment: activityRoot2}));
+        (bytes32 activityRoot2, bytes32[][] memory proofs2) = MerkleTreeHelper.createMerkleProofsForConsensusActivity(
+            addrs,
+            blocksMined
+        );
+
+        confirmChange(addrs, privKeys, ActivityHelper.newCompressedActivityRollup(2, 3, activityRoot1));
+        confirmChange(addrs, privKeys, ActivityHelper.newCompressedActivityRollup(2, 3, activityRoot2));
 
         vm.startPrank(addrs[0]);
         vm.deal(addrs[0], 1 ether);
 
-        BatchClaimProofs[] memory batchProofs = new BatchClaimProofs[](1);
-        ValidatorClaimProof[] memory claimProofs = new ValidatorClaimProof[](2);
-        claimProofs[0] = ValidatorClaimProof({
-            summary: ValidatorSummary({
-                checkpointHeight: uint64(gatewayDiamond.getter().bottomUpCheckPeriod()),
-                validator: addrs[0],
-                blocksCommitted: blocksMined[0],
-                metadata: metadata[0]
-            }),
-            proof: proofs1[0]
+        Consensus.ValidatorClaim[] memory claimProofs = new Consensus.ValidatorClaim[](2);
+        uint64[] memory heights = new uint64[](2);
+
+        heights[0] = uint64(gatewayDiamond.getter().bottomUpCheckPeriod());
+        heights[1] = uint64(gatewayDiamond.getter().bottomUpCheckPeriod());
+
+        claimProofs[0] = Consensus.ValidatorClaim({
+            data: Consensus.ValidatorData({validator: addrs[0], blocksCommitted: blocksMined[0]}),
+            proof: ActivityHelper.wrapBytes32Array(proofs1[0])
         });
-        claimProofs[1] = ValidatorClaimProof({
-            summary: ValidatorSummary({
-                checkpointHeight: uint64(gatewayDiamond.getter().bottomUpCheckPeriod()),
-                validator: addrs[0],
-                blocksCommitted: blocksMined[0],
-                metadata: metadata[0]
-            }),
-            proof: proofs1[0]
+        claimProofs[1] = Consensus.ValidatorClaim({
+            data: Consensus.ValidatorData({validator: addrs[0], blocksCommitted: blocksMined[0]}),
+            proof: ActivityHelper.wrapBytes32Array(proofs2[0])
         });
 
-        batchProofs[0] = BatchClaimProofs({subnetId: subnetId, proofs: claimProofs});
-
         vm.expectRevert(ValidatorAlreadyClaimed.selector);
-        saDiamond.validatorReward().batchClaim(batchProofs);
+        saDiamond.activity().batchSubnetClaim(subnetId, heights, claimProofs);
     }
 
     function testGatewayDiamond_ValidatorBatchClaimERC20Reward_Works() public {
@@ -2644,8 +2630,6 @@
             metadata
         );
 
-=======
->>>>>>> 4243ff93
         (bytes32 activityRoot2, bytes32[][] memory proofs2) = MerkleTreeHelper.createMerkleProofsForConsensusActivity(
             addrs,
             blocksMined
@@ -2666,25 +2650,15 @@
         claimProofs[0] = Consensus.ValidatorClaim({
             data: Consensus.ValidatorData({validator: addrs[0], blocksCommitted: blocksMined[0]}),
             proof: ActivityHelper.wrapBytes32Array(proofs1[0])
-<<<<<<< HEAD
         }); claimProofs[1] = Consensus.ValidatorClaim({
-=======
-        });
-        claimProofs[1] = Consensus.ValidatorClaim({
->>>>>>> 4243ff93
-            data: Consensus.ValidatorData({validator: addrs[0], blocksCommitted: blocksMined[0]}),
-            proof: ActivityHelper.wrapBytes32Array(proofs2[0])
-        });
-
-<<<<<<< HEAD
+        data: Consensus.ValidatorData({validator: addrs[0], blocksCommitted: blocksMined[0]}),
+        proof: ActivityHelper.wrapBytes32Array(proofs2[0])
+    });
+
         saDiamond.activity().batchSubnetClaim(subnetId, heights, claimProofs);
 
         // check
         assert(m.token().balanceOf(addrs[0]) == 2 * (blocksMined[0] + 100 + 10));
-=======
-        vm.expectRevert(ValidatorAlreadyClaimed.selector);
-        saDiamond.activity().batchSubnetClaim(subnetId, heights, claimProofs);
->>>>>>> 4243ff93
     }
 
     // -----------------------------------------------------------------------------------------------------------------
