--- conflicted
+++ resolved
@@ -2487,21 +2487,16 @@
         Consensus.ValidatorClaim[] memory claimProofs = new Consensus.ValidatorClaim[](2);
         uint64[] memory checkpointHeights = new uint64[](2);
 
-<<<<<<< HEAD
-        batchProofs[0] = BatchClaimProofs({subnetId: subnetId, proofs: claimProofs});
-=======
         checkpointHeights[0] = uint64(gatewayDiamond.getter().bottomUpCheckPeriod());
         checkpointHeights[1] = uint64(gatewayDiamond.getter().bottomUpCheckPeriod()) * 2;
 
         claimProofs[0] = Consensus.ValidatorClaim({
             data: Consensus.ValidatorData({validator: addrs[0], blocksCommitted: blocksMined[0]}),
             proof: ActivityHelper.wrapBytes32Array(proofs1[0])
-        });
-        claimProofs[1] = Consensus.ValidatorClaim({
+        }); claimProofs[1] = Consensus.ValidatorClaim({
             data: Consensus.ValidatorData({validator: addrs[0], blocksCommitted: blocksMined[0]}),
             proof: ActivityHelper.wrapBytes32Array(proofs2[0])
         });
->>>>>>> dd95a47c
 
         saDiamond.activity().batchSubnetClaim(subnetId, checkpointHeights, claimProofs);
 
@@ -2509,11 +2504,7 @@
         assert(m.blocksCommitted(addrs[0]) == 2);
     }
 
-<<<<<<< HEAD
-    function testGatewayDiamond_ValidatorBatchClaimMiningReward_NoDoubleClaim() public {
-=======
     function testSubnetActor_ValidatorBatchClaimMiningReward_NoDoubleClaim() public {
->>>>>>> dd95a47c
         ValidatorRewarderMap m = new ValidatorRewarderMap();
         {
             gatewayAddress = address(gatewayDiamond);
@@ -2557,7 +2548,6 @@
             addrs,
             blocksMined
         );
-<<<<<<< HEAD
 
         (bytes32 activityRoot2, ) = MerkleTreeHelper.createMerkleProofsForActivities(addrs, blocksMined, metadata);
 
@@ -2645,10 +2635,7 @@
             metadata
         );
 
-        (bytes32 activityRoot2, bytes32[][] memory proofs2) = MerkleTreeHelper.createMerkleProofsForActivities(
-=======
         (bytes32 activityRoot2, bytes32[][] memory proofs2) = MerkleTreeHelper.createMerkleProofsForConsensusActivity(
->>>>>>> dd95a47c
             addrs,
             blocksMined
         );
@@ -2659,35 +2646,6 @@
         vm.startPrank(addrs[0]);
         vm.deal(addrs[0], 1 ether);
 
-<<<<<<< HEAD
-        BatchClaimProofs[] memory batchProofs = new BatchClaimProofs[](1);
-        ValidatorClaimProof[] memory claimProofs = new ValidatorClaimProof[](2);
-        claimProofs[0] = ValidatorClaimProof({
-            summary: ValidatorSummary({
-                checkpointHeight: uint64(gatewayDiamond.getter().bottomUpCheckPeriod()),
-                validator: addrs[0],
-                blocksCommitted: blocksMined[0],
-                metadata: metadata[0]
-            }),
-            proof: proofs1[0]
-        });
-        claimProofs[1] = ValidatorClaimProof({
-            summary: ValidatorSummary({
-                checkpointHeight: uint64(gatewayDiamond.getter().bottomUpCheckPeriod()) * 2,
-                validator: addrs[0],
-                blocksCommitted: blocksMined[0],
-                metadata: metadata[0]
-            }),
-            proof: proofs2[0]
-        });
-
-        batchProofs[0] = BatchClaimProofs({subnetId: subnetId, proofs: claimProofs});
-
-        saDiamond.validatorReward().batchClaim(batchProofs);
-
-        // check
-        assert(m.token().balanceOf(addrs[0]) == 2 * (blocksMined[0] + 100 + 10));
-=======
         Consensus.ValidatorClaim[] memory claimProofs = new Consensus.ValidatorClaim[](2);
         uint64[] memory heights = new uint64[](2);
 
@@ -2697,15 +2655,15 @@
         claimProofs[0] = Consensus.ValidatorClaim({
             data: Consensus.ValidatorData({validator: addrs[0], blocksCommitted: blocksMined[0]}),
             proof: ActivityHelper.wrapBytes32Array(proofs1[0])
-        });
-        claimProofs[1] = Consensus.ValidatorClaim({
+        }); claimProofs[1] = Consensus.ValidatorClaim({
             data: Consensus.ValidatorData({validator: addrs[0], blocksCommitted: blocksMined[0]}),
             proof: ActivityHelper.wrapBytes32Array(proofs2[0])
         });
 
-        vm.expectRevert(ValidatorAlreadyClaimed.selector);
         saDiamond.activity().batchSubnetClaim(subnetId, heights, claimProofs);
->>>>>>> dd95a47c
+
+        // check
+        assert(m.token().balanceOf(addrs[0]) == 2 * (blocksMined[0] + 100 + 10));
     }
 
     // -----------------------------------------------------------------------------------------------------------------
