--- conflicted
+++ resolved
@@ -629,209 +629,6 @@
         saCheckpointer.validateActiveQuorumSignatures(validators, hash0, signatures);
     }
 
-<<<<<<< HEAD
-    // function testSubnetActorDiamond_submitCheckpoint_basic() public {
-    //     (uint256[] memory keys, address[] memory validators, ) = TestUtils.getThreeValidators(vm);
-    //     bytes[] memory pubKeys = new bytes[](3);
-    //     bytes[] memory signatures = new bytes[](3);
-
-    //     for (uint256 i = 0; i < 3; i++) {
-    //         vm.deal(validators[i], 10 gwei);
-    //         pubKeys[i] = TestUtils.deriveValidatorPubKeyBytes(keys[i]);
-    //         vm.prank(validators[i]);
-    //         saManager.join{value: 10}(pubKeys[i]);
-    //     }
-
-    //     CrossMsg memory crossMsg = CrossMsg({
-    //         message: StorableMsg({
-    //             from: IPCAddress({
-    //                 subnetId: saGetter.getParent(),
-    //                 rawAddress: FvmAddressHelper.from(address(saDiamond))
-    //             }),
-    //             to: IPCAddress({subnetId: saGetter.getParent(), rawAddress: FvmAddressHelper.from(address(saDiamond))}),
-    //             value: DEFAULT_CROSS_MSG_FEE + 1,
-    //             nonce: 0,
-    //             method: METHOD_SEND,
-    //             params: new bytes(0),
-    //             fee: DEFAULT_CROSS_MSG_FEE
-    //         }),
-    //         wrapped: false
-    //     });
-    //     CrossMsg[] memory msgs = new CrossMsg[](1);
-    //     msgs[0] = crossMsg;
-
-    //     BottomUpCheckpoint memory checkpoint = BottomUpCheckpoint({
-    //         subnetID: saGetter.getParent().createSubnetId(address(saDiamond)),
-    //         blockHeight: saGetter.bottomUpCheckPeriod(),
-    //         blockHash: keccak256("block1"),
-    //         nextConfigurationNumber: 0
-    //     });
-
-    //     BottomUpCheckpoint memory checkpointWithIncorrectHeight = BottomUpCheckpoint({
-    //         subnetID: saGetter.getParent(),
-    //         blockHeight: 1,
-    //         blockHash: keccak256("block1"),
-    //         nextConfigurationNumber: 0
-    //     });
-
-    //     vm.deal(address(saDiamond), 100 ether);
-    //     vm.prank(address(saDiamond));
-    //     gwManager.register{value: DEFAULT_MIN_VALIDATOR_STAKE + 3 * DEFAULT_CROSS_MSG_FEE}(3 * DEFAULT_CROSS_MSG_FEE);
-
-    //     bytes32 hash = keccak256(abi.encode(checkpoint));
-
-    //     for (uint256 i = 0; i < 3; i++) {
-    //         (uint8 v, bytes32 r, bytes32 s) = vm.sign(keys[i], hash);
-    //         signatures[i] = abi.encodePacked(r, s, v);
-    //     }
-
-    //     vm.expectRevert(InvalidCheckpointEpoch.selector);
-    //     vm.prank(validators[0]);
-    //     saCheckpointer.submitCheckpoint(checkpointWithIncorrectHeight, validators, signatures);
-
-    //     vm.expectCall(gatewayAddress, abi.encodeCall(IGateway.commitCheckpoint, (checkpoint)), 1);
-    //     vm.prank(validators[0]);
-    //     saCheckpointer.submitCheckpoint(checkpoint, validators, signatures);
-
-    //     require(saGetter.hasSubmittedInLastBottomUpCheckpointHeight(validators[0]), "validator rewarded");
-    //     require(
-    //         saGetter.lastBottomUpCheckpointHeight() == saGetter.bottomUpCheckPeriod(),
-    //         " checkpoint height correct"
-    //     );
-
-    //     vm.prank(validators[0]);
-    //     saCheckpointer.submitCheckpoint(checkpoint, validators, signatures);
-    //     require(saGetter.hasSubmittedInLastBottomUpCheckpointHeight(validators[0]), "validator rewarded");
-    //     require(
-    //         saGetter.lastBottomUpCheckpointHeight() == saGetter.bottomUpCheckPeriod(),
-    //         " checkpoint height correct"
-    //     );
-
-    //     (bool exists, BottomUpCheckpoint memory recvCheckpoint) = saGetter.bottomUpCheckpointAtEpoch(
-    //         saGetter.bottomUpCheckPeriod()
-    //     );
-    //     require(exists, "checkpoint does not exist");
-    //     require(hash == keccak256(abi.encode(recvCheckpoint)), "checkpoint hashes are not the same");
-
-    //     bytes32 recvHash;
-    //     (exists, recvHash) = saGetter.bottomUpCheckpointHashAtEpoch(saGetter.bottomUpCheckPeriod());
-    //     require(exists, "checkpoint does not exist");
-    //     require(hash == recvHash, "hashes are not the same");
-    // }
-
-    // function testSubnetActorDiamond_submitCheckpointWithReward() public {
-    //     (uint256[] memory keys, address[] memory validators, ) = TestUtils.getThreeValidators(vm);
-    //     bytes[] memory pubKeys = new bytes[](3);
-    //     bytes[] memory signatures = new bytes[](3);
-
-    //     for (uint256 i = 0; i < 3; i++) {
-    //         vm.deal(validators[i], 10 gwei);
-    //         pubKeys[i] = TestUtils.deriveValidatorPubKeyBytes(keys[i]);
-    //         vm.prank(validators[i]);
-    //         saManager.join{value: 10}(pubKeys[i]);
-    //     }
-
-    //     // send the first checkpoint
-    //     CrossMsg memory crossMsg = CrossMsg({
-    //         message: StorableMsg({
-    //             from: IPCAddress({
-    //                 subnetId: saGetter.getParent(),
-    //                 rawAddress: FvmAddressHelper.from(address(saDiamond))
-    //             }),
-    //             to: IPCAddress({subnetId: saGetter.getParent(), rawAddress: FvmAddressHelper.from(address(saDiamond))}),
-    //             value: DEFAULT_CROSS_MSG_FEE + 1,
-    //             nonce: 0,
-    //             method: METHOD_SEND,
-    //             params: new bytes(0),
-    //             fee: DEFAULT_CROSS_MSG_FEE
-    //         }),
-    //         wrapped: false
-    //     });
-    //     CrossMsg[] memory msgs = new CrossMsg[](1);
-    //     msgs[0] = crossMsg;
-
-    //     BottomUpCheckpoint memory checkpoint = BottomUpCheckpoint({
-    //         subnetID: saGetter.getParent().createSubnetId(address(saDiamond)),
-    //         blockHeight: saGetter.bottomUpCheckPeriod(),
-    //         blockHash: keccak256("block1"),
-    //         nextConfigurationNumber: 0
-    //     });
-
-    //     vm.deal(address(saDiamond), 100 ether);
-    //     vm.prank(address(saDiamond));
-    //     gwManager.register{value: DEFAULT_MIN_VALIDATOR_STAKE + 6 * DEFAULT_CROSS_MSG_FEE}(6 * DEFAULT_CROSS_MSG_FEE);
-
-    //     bytes32 hash = keccak256(abi.encode(checkpoint));
-
-    //     for (uint256 i = 0; i < 3; i++) {
-    //         (uint8 v, bytes32 r, bytes32 s) = vm.sign(keys[i], hash);
-    //         signatures[i] = abi.encodePacked(r, s, v);
-    //     }
-
-    //     vm.expectCall(gatewayAddress, abi.encodeCall(IGateway.commitCheckpoint, (checkpoint)), 1);
-    //     vm.prank(validators[0]);
-    //     saCheckpointer.submitCheckpoint(checkpoint, validators, signatures);
-
-    //     require(saGetter.hasSubmittedInLastBottomUpCheckpointHeight(validators[0]), "validator rewarded");
-    //     require(
-    //         saGetter.lastBottomUpCheckpointHeight() == saGetter.bottomUpCheckPeriod(),
-    //         " checkpoint height correct"
-    //     );
-
-    //     require(saGetter.getRelayerReward(validators[0]) == 0, "there is a reward");
-
-    //     // send the second checkpoint
-    //     crossMsg = CrossMsg({
-    //         message: StorableMsg({
-    //             from: IPCAddress({
-    //                 subnetId: saGetter.getParent(),
-    //                 rawAddress: FvmAddressHelper.from(address(saDiamond))
-    //             }),
-    //             to: IPCAddress({subnetId: saGetter.getParent(), rawAddress: FvmAddressHelper.from(address(saDiamond))}),
-    //             value: DEFAULT_CROSS_MSG_FEE + 1,
-    //             nonce: 1,
-    //             method: METHOD_SEND,
-    //             params: new bytes(0),
-    //             fee: DEFAULT_CROSS_MSG_FEE
-    //         }),
-    //         wrapped: false
-    //     });
-    //     msgs[0] = crossMsg;
-
-    //     checkpoint = BottomUpCheckpoint({
-    //         subnetID: saGetter.getParent().createSubnetId(address(saDiamond)),
-    //         blockHeight: 2 * saGetter.bottomUpCheckPeriod(),
-    //         blockHash: keccak256("block2"),
-    //         nextConfigurationNumber: 0,
-    //     });
-
-    //     hash = keccak256(abi.encode(checkpoint));
-
-    //     for (uint256 i = 0; i < 3; i++) {
-    //         (uint8 v, bytes32 r, bytes32 s) = vm.sign(keys[i], hash);
-    //         signatures[i] = abi.encodePacked(r, s, v);
-    //     }
-
-    //     vm.prank(validators[0]);
-    //     saCheckpointer.submitCheckpoint(checkpoint, validators, signatures);
-
-    //     require(saGetter.getRelayerReward(validators[1]) == 0, "unexpected reward");
-    //     require(saGetter.getRelayerReward(validators[2]) == 0, "unexpected reward");
-    //     uint256 validator0Reward = saGetter.getRelayerReward(validators[0]);
-    //     if (FEATURE_CHECKPOINT_RELAYER_REWARDS) {
-    //         require(validator0Reward == DEFAULT_CROSS_MSG_FEE, "there is no reward for validator");
-
-    //         uint256 b1 = validators[0].balance;
-    //         // disable the claim of rewards if the fee is zero
-    //         if (DEFAULT_CROSS_MSG_FEE != 0) {
-    //             vm.startPrank(validators[0]);
-    //             saRewarder.claimRewardForRelayer();
-    //             uint256 b2 = validators[0].balance;
-    //             require(b2 - b1 == validator0Reward, "reward received");
-    //         }
-    //     }
-    // }
-=======
     function testSubnetActorDiamond_submitCheckpoint_basic() public {
         (uint256[] memory keys, address[] memory validators, ) = TestUtils.getThreeValidators(vm);
         bytes[] memory pubKeys = new bytes[](3);
@@ -858,14 +655,16 @@
             subnetID: saGetter.getParent().createSubnetId(address(saDiamond)),
             blockHeight: saGetter.bottomUpCheckPeriod(),
             blockHash: keccak256("block1"),
-            nextConfigurationNumber: 0
+            nextConfigurationNumber: 0,
+            msgs: msgs
         });
 
         BottomUpCheckpoint memory checkpointWithIncorrectHeight = BottomUpCheckpoint({
             subnetID: saGetter.getParent(),
             blockHeight: 1,
             blockHash: keccak256("block1"),
-            nextConfigurationNumber: 0
+            nextConfigurationNumber: 0,
+            msgs: msgs
         });
 
         vm.deal(address(saDiamond), 100 ether);
@@ -940,7 +739,8 @@
             subnetID: saGetter.getParent().createSubnetId(address(saDiamond)),
             blockHeight: saGetter.bottomUpCheckPeriod(),
             blockHash: keccak256("block1"),
-            nextConfigurationNumber: 0
+            nextConfigurationNumber: 0,
+            msgs: msgs
         });
 
         vm.deal(address(saDiamond), 100 ether);
@@ -980,7 +780,8 @@
             subnetID: saGetter.getParent().createSubnetId(address(saDiamond)),
             blockHeight: 2 * saGetter.bottomUpCheckPeriod(),
             blockHash: keccak256("block2"),
-            nextConfigurationNumber: 0
+            nextConfigurationNumber: 0,
+            msgs: msgs
         });
 
         hash = keccak256(abi.encode(checkpoint));
@@ -1009,77 +810,6 @@
             }
         }
     }
-
-    function testSubnetActorDiamond_submitBottomUpMsgBatch_basic() public {
-        (uint256[] memory keys, address[] memory validators, ) = TestUtils.getThreeValidators(vm);
-        bytes[] memory pubKeys = new bytes[](3);
-        bytes[] memory signatures = new bytes[](3);
-        uint256 amount = 1;
-
-        for (uint256 i = 0; i < 3; i++) {
-            vm.deal(validators[i], 10 gwei);
-            pubKeys[i] = TestUtils.deriveValidatorPubKeyBytes(keys[i]);
-            vm.prank(validators[i]);
-            saManager.join{value: 10}(pubKeys[i]);
-        }
-
-        IpcEnvelope memory crossMsg = TestUtils.newTransferCrossMsg(
-            IPCAddress({subnetId: saGetter.getParent(), rawAddress: FvmAddressHelper.from(address(saDiamond))}),
-            IPCAddress({subnetId: saGetter.getParent(), rawAddress: FvmAddressHelper.from(address(saDiamond))}),
-            DEFAULT_CROSS_MSG_FEE + 1,
-            0,
-            DEFAULT_CROSS_MSG_FEE
-        );
-        IpcEnvelope[] memory msgs = new IpcEnvelope[](1);
-        msgs[0] = crossMsg;
-
-        BottomUpMsgBatch memory batch = BottomUpMsgBatch({
-            subnetID: saGetter.getParent().createSubnetId(address(saDiamond)),
-            blockHeight: saGetter.bottomUpMsgBatchPeriod(),
-            msgs: msgs
-        });
-
-        BottomUpMsgBatch memory batchIncorrectHeight = BottomUpMsgBatch({
-            subnetID: saGetter.getParent().createSubnetId(address(saDiamond)),
-            blockHeight: 1,
-            msgs: msgs
-        });
-
-        vm.deal(address(saDiamond), 100 ether);
-        vm.prank(address(saDiamond));
-        // register with circulating supply
-        gwManager.register{value: 3 * DEFAULT_MIN_VALIDATOR_STAKE}(3 * amount + 3 * DEFAULT_CROSS_MSG_FEE);
-
-        bytes32 hash = keccak256(abi.encode(batch));
-
-        for (uint256 i = 0; i < 3; i++) {
-            (uint8 v, bytes32 r, bytes32 s) = vm.sign(keys[i], hash);
-            signatures[i] = abi.encodePacked(r, s, v);
-        }
-
-        vm.expectRevert(InvalidBatchEpoch.selector);
-        vm.prank(validators[0]);
-        saCheckpointer.submitBottomUpMsgBatch(batchIncorrectHeight, validators, signatures);
-
-        vm.prank(validators[0]);
-        batchIncorrectHeight.msgs = new IpcEnvelope[](0);
-        batchIncorrectHeight.blockHeight = saGetter.bottomUpMsgBatchPeriod();
-        vm.expectRevert(BatchWithNoMessages.selector);
-        saCheckpointer.submitBottomUpMsgBatch(batchIncorrectHeight, validators, signatures);
-
-        vm.expectCall(gatewayAddress, abi.encodeCall(IGateway.execBottomUpMsgBatch, (batch)), 1);
-        vm.prank(validators[0]);
-        saCheckpointer.submitBottomUpMsgBatch(batch, validators, signatures);
-
-        require(saGetter.hasSubmittedInLastBottomUpMsgBatchHeight(validators[0]), "validator rewarded");
-        require(saGetter.lastBottomUpMsgBatchHeight() == saGetter.bottomUpMsgBatchPeriod(), " batch height correct");
-
-        vm.prank(validators[1]);
-        saCheckpointer.submitBottomUpMsgBatch(batch, validators, signatures);
-        require(saGetter.hasSubmittedInLastBottomUpMsgBatchHeight(validators[0]), "validator rewarded");
-        require(saGetter.lastBottomUpMsgBatchHeight() == saGetter.bottomUpMsgBatchPeriod(), " batch height correct");
-    }
->>>>>>> 39742b5d
 
     function testSubnetActorDiamond_DiamondCut() public {
         // add method getNum to subnet actor diamond and assert it can be correctly called
