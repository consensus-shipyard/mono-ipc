--- conflicted
+++ resolved
@@ -5,11 +5,7 @@
 
 import "../../src/errors/IPCErrors.sol";
 import {EMPTY_BYTES, METHOD_SEND, EMPTY_HASH} from "../../src/constants/Constants.sol";
-<<<<<<< HEAD
-import {CrossMsg, BottomUpMsgBatch, BottomUpCheckpoint, StorableMsg} from "../../src/structs/CrossNet.sol";
-=======
-import {IpcEnvelope, BottomUpMsgBatch, IpcMsg} from "../../src/structs/CrossNet.sol";
->>>>>>> 39742b5d
+import {IpcEnvelope, BottomUpMsgBatch, BottomUpCheckpoint, IpcMsg} from "../../src/structs/CrossNet.sol";
 import {FvmAddress} from "../../src/structs/FvmAddress.sol";
 import {IPCAddress, SubnetID, Subnet, SupplySource, SupplyKind, Validator} from "../../src/structs/Subnet.sol";
 import {SubnetIDHelper} from "../../src/lib/SubnetIDHelper.sol";
@@ -226,13 +222,8 @@
         // Verify that we received the call and that the recipient has the tokens.
         vm.prank(address(saDiamond));
         vm.etch(recipient, bytes("foo")); // set some code at the destination address to trick Solidity into calling the contract.
-<<<<<<< HEAD
-        vm.expectCall(recipient, bytes.concat(bytes4(0x11223344), bytes("hello")));
+        vm.expectCall(recipient, abi.encodeCall(IpcContract.IpcEntrypoint, (msgs[0])), 1);
         gwCheckpointingFacet.commitCheckpoint(batch);
-=======
-        vm.expectCall(recipient, abi.encodeCall(IpcContract.IpcEntrypoint, (msgs[0])), 1);
-        gwBottomUpRouterFacet.execBottomUpMsgBatch(batch);
->>>>>>> 39742b5d
         assertEq(token.balanceOf(recipient), 8);
     }
 
