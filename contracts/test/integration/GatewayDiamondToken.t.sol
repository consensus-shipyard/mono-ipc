// SPDX-License-Identifier: MIT OR Apache-2.0
pragma solidity ^0.8.23;

import "forge-std/Test.sol";

import "../../contracts/errors/IPCErrors.sol";
import {EMPTY_BYTES, METHOD_SEND, EMPTY_HASH} from "../../contracts/constants/Constants.sol";
import {IpcEnvelope, BottomUpMsgBatch, BottomUpCheckpoint} from "../../contracts/structs/CrossNet.sol";
import {FvmAddress} from "../../contracts/structs/FvmAddress.sol";
import {IPCAddress, SubnetID, Subnet, Asset, AssetKind, Validator} from "../../contracts/structs/Subnet.sol";
import {SubnetIDHelper} from "../../contracts/lib/SubnetIDHelper.sol";
import {FvmAddressHelper} from "../../contracts/lib/FvmAddressHelper.sol";
import {CrossMsgHelper} from "../../contracts/lib/CrossMsgHelper.sol";
import {IIpcHandler} from "../../sdk/interfaces/IIpcHandler.sol";
import {AssetHelper} from "../../contracts/lib/AssetHelper.sol";
import {FilAddress} from "fevmate/contracts/utils/FilAddress.sol";
import {GatewayDiamond} from "../../contracts/GatewayDiamond.sol";
import {LibGateway} from "../../contracts/lib/LibGateway.sol";
import {MockIpcContract, TestUtils} from "../helpers/TestUtils.sol";
import {IntegrationTestBase} from "../IntegrationTestBase.sol";
import {SubnetActorDiamond} from "../../contracts/SubnetActorDiamond.sol";
import {GatewayGetterFacet} from "../../contracts/gateway/GatewayGetterFacet.sol";
import {GatewayMessengerFacet} from "../../contracts/gateway/GatewayMessengerFacet.sol";
import {GatewayManagerFacet} from "../../contracts/gateway/GatewayManagerFacet.sol";
import {SubnetActorManagerFacet} from "../../contracts/subnet/SubnetActorManagerFacet.sol";
import {SubnetActorGetterFacet} from "../../contracts/subnet/SubnetActorGetterFacet.sol";
import {DiamondLoupeFacet} from "../../contracts/diamond/DiamondLoupeFacet.sol";
import {DiamondCutFacet} from "../../contracts/diamond/DiamondCutFacet.sol";

import {IERC20} from "@openzeppelin/contracts/token/ERC20/IERC20.sol";
import {ERC20PresetFixedSupply} from "../helpers/ERC20PresetFixedSupply.sol";
import {IERC20Errors} from "@openzeppelin/contracts/interfaces/draft-IERC6093.sol";

import {GatewayFacetsHelper} from "../helpers/GatewayFacetsHelper.sol";

<<<<<<< HEAD
import {ActivityCommitment} from "../../contracts/activities/Activity.sol";

=======
import {ActivitySummary} from "../../contracts/activities/Activity.sol";
>>>>>>> 4fb53b9f

contract GatewayDiamondTokenTest is Test, IntegrationTestBase {
    using SubnetIDHelper for SubnetID;
    using CrossMsgHelper for IpcEnvelope;
    using FvmAddressHelper for FvmAddress;
    using GatewayFacetsHelper for GatewayDiamond;

    IERC20 private token;

    function setUp() public override {
        super.setUp();

        token = new ERC20PresetFixedSupply("TestToken", "TEST", 1_000_000, address(this));
    }

    function test_fundWithToken_NativeSupply_Reverts() public {
        (address validatorAddress, bytes memory publicKey) = TestUtils.deriveValidatorAddress(100);
        join(validatorAddress, publicKey);

        address caller = vm.addr(1);
        vm.deal(caller, 100);

        (SubnetID memory subnetId, , , , ) = getSubnet(address(saDiamond));

        vm.prank(caller);
        vm.expectRevert("Unexpected asset");
        gatewayDiamond.manager().fundWithToken(subnetId, FvmAddressHelper.from(caller), 100);
    }

    function test_fund_TokenSupply_Reverts() public {
        address caller = vm.addr(1);
        vm.deal(caller, 100);

        Subnet memory subnet = createTokenSubnet(address(token));

        vm.prank(caller);
        vm.expectRevert("Unexpected asset");
        gatewayDiamond.manager().fund{value: 100}(subnet.id, FvmAddressHelper.from(caller));
    }

    function testFail_InexistentToken() public {
        // Reverts because the token doesn't exist at that address.
        address addr = vm.addr(999);
        createTokenSubnet(addr);
    }

    function test_fundWithToken_FailsInsufficientBalance() public {
        Subnet memory subnet = createTokenSubnet(address(token));

        // account has native balance but no tokens, reverts.
        address caller = vm.addr(1);
        vm.deal(caller, 100);
        vm.prank(caller);
        vm.expectRevert(
            abi.encodeWithSelector(IERC20Errors.ERC20InsufficientAllowance.selector, address(gatewayDiamond), 0, 1)
        );
        gatewayDiamond.manager().fundWithToken(subnet.id, FvmAddressHelper.from(caller), 1);
    }

    function test_fundWithToken() public {
        Subnet memory subnet = createTokenSubnet(address(token));

        address caller = vm.addr(1);
        vm.deal(caller, 100);
        token.transfer(caller, 100);
        vm.startPrank(caller);

        // Caller approves the gateway to spend funds on their behalf.
        token.approve(address(gatewayDiamond), 10);

        // Funding succeeds and the right event is emitted.
        IpcEnvelope memory expected = CrossMsgHelper.createFundMsg(
            subnet.id,
            caller,
            FvmAddressHelper.from(caller),
            10
        );
        vm.expectEmit(true, true, true, true, address(gatewayDiamond));
        emit LibGateway.NewTopDownMessage(address(saDiamond), expected);
        gatewayDiamond.manager().fundWithToken(subnet.id, FvmAddressHelper.from(caller), 10);

        // Assert post-conditions.
        (, Subnet memory subnetAfter) = gatewayDiamond.getter().getSubnet(subnet.id);
        assertEq(subnetAfter.circSupply, 10);
        assertEq(subnetAfter.topDownNonce, 1);

        // A new funding attempt with exhausted token balance should fail.
        vm.expectRevert();
        gatewayDiamond.manager().fundWithToken(subnet.id, FvmAddressHelper.from(caller), 10);

        // And the subnet's state should not have been updated.
        (, subnetAfter) = gatewayDiamond.getter().getSubnet(subnet.id);
        assertEq(subnetAfter.circSupply, 10);
        assertEq(subnetAfter.topDownNonce, 1);

        // After topping up it succeeds again.
        token.approve(address(gatewayDiamond), 5);
        gatewayDiamond.manager().fundWithToken(subnet.id, FvmAddressHelper.from(caller), 5);

        // And the subnet's bookkeeping is correct.
        (, subnetAfter) = gatewayDiamond.getter().getSubnet(subnet.id);
        assertEq(subnetAfter.circSupply, 15);
        assertEq(subnetAfter.topDownNonce, 2);
    }

    event Transfer(address indexed from, address indexed to, uint256 value);

    function test_withdrawToken_Parent() public {
        Subnet memory subnet = createTokenSubnet(address(token));

        // Fund an account in the subnet.
        address caller = vm.addr(1);
        token.transfer(caller, 100);
        vm.prank(caller);
        token.approve(address(gatewayDiamond), 15);
        vm.prank(caller);
        gatewayDiamond.manager().fundWithToken(subnet.id, FvmAddressHelper.from(caller), 15);

        // Now create a new recipient on the parent.
        address recipient = vm.addr(42);

        // Commit the withdrawal message on the parent.
        IpcEnvelope[] memory msgs = new IpcEnvelope[](1);
        uint256 value = 8;
        msgs[0] = CrossMsgHelper.createReleaseMsg(subnet.id, caller, FvmAddressHelper.from(recipient), value);

        BottomUpCheckpoint memory batch = BottomUpCheckpoint({
            subnetID: subnet.id,
            blockHash: blockhash(block.number),
            blockHeight: gatewayDiamond.getter().bottomUpCheckPeriod(),
            nextConfigurationNumber: 0,
            msgs: msgs,
<<<<<<< HEAD
            activities: ActivityCommitment({ summary: bytes32(0)})
=======
            activities: ActivitySummary({totalActiveValidators: 1, commitment: bytes32(0)})
>>>>>>> 4fb53b9f
        });

        vm.prank(address(saDiamond));
        vm.expectEmit(true, true, true, true, address(token));
        emit Transfer(address(gatewayDiamond), recipient, value);
        gatewayDiamond.checkpointer().commitCheckpoint(batch);

        // Assert post-conditions.
        (, Subnet memory subnetAfter) = gatewayDiamond.getter().getSubnet(subnet.id);
        assertEq(subnetAfter.circSupply, 7);
        assertEq(subnetAfter.topDownNonce, 2); // 2 because the result msg is also another td message
        assertEq(subnetAfter.appliedBottomUpNonce, 1);

        // Now attempt to withdraw beyond the circulating supply.
        // This would be a malicious message.
        batch.msgs[0] = CrossMsgHelper.createReleaseMsg(subnet.id, caller, FvmAddressHelper.from(recipient), 10);

        // This reverts.
        vm.prank(address(saDiamond));
        vm.expectRevert();
        gatewayDiamond.checkpointer().commitCheckpoint(batch);
    }

    // Call a smart contract in the parent through a smart contract and with
    // an ERC20 token supply.
    function test_childToParentCall() public {
        Subnet memory subnet = createTokenSubnet(address(token));

        // Fund an account in the subnet.
        address caller = vm.addr(1);
        token.transfer(caller, 100);
        vm.prank(caller);
        token.approve(address(gatewayDiamond), 15);
        vm.prank(caller);
        gatewayDiamond.manager().fundWithToken(subnet.id, FvmAddressHelper.from(caller), 15);

        // Now create a new recipient on the parent.
        address recipient = address(new MockIpcContract());

        // Commit a xnet message that isn't a simple bare transfer.
        IpcEnvelope[] memory msgs = new IpcEnvelope[](1);
        uint256 value = 8;

        IPCAddress memory from = IPCAddress({subnetId: subnet.id, rawAddress: FvmAddressHelper.from(caller)});
        IPCAddress memory to = IPCAddress({
            subnetId: subnet.id.getParentSubnet(),
            rawAddress: FvmAddressHelper.from(recipient)
        });
        bytes4 method = bytes4(0x11223344);
        bytes memory params = bytes("hello");
        msgs[0] = CrossMsgHelper.createCallMsg(from, to, value, method, params);

        BottomUpCheckpoint memory batch = BottomUpCheckpoint({
            subnetID: subnet.id,
            blockHash: blockhash(block.number),
            blockHeight: gatewayDiamond.getter().bottomUpCheckPeriod(),
            nextConfigurationNumber: 0,
            msgs: msgs,
<<<<<<< HEAD
            activities: ActivityCommitment({ summary: bytes32(0)})
=======
            activities: ActivitySummary({totalActiveValidators: 1, commitment: bytes32(0)})
>>>>>>> 4fb53b9f
        });

        // Verify that we received the call and that the recipient has the tokens.
        vm.prank(address(saDiamond));
        vm.expectCall(recipient, abi.encodeCall(IIpcHandler.handleIpcMessage, (msgs[0])), 1);
        gatewayDiamond.checkpointer().commitCheckpoint(batch);
        assertEq(token.balanceOf(recipient), 8);
    }

    function test_propagation() public {
        // TODO:
        // 1. Test that propagation is rejected when sender is ERC20.
        // 2. Test that propagation is rejected when receiver is ERC20.
        // 3. Test that propagation is rejected when an intermediary subnet is ERC20.
    }

    function createTokenSubnet(address tokenAddress) internal returns (Subnet memory) {
        // Create a subnet actor in the root network, with an ERC20 supply source with the specified token address.
        SubnetActorDiamond.ConstructorParams memory saConstructorParams = defaultSubnetActorParamsWith(
            address(gatewayDiamond)
        );
        saConstructorParams.supplySource = Asset({kind: AssetKind.ERC20, tokenAddress: tokenAddress});

        // Override the state variables with the new subnet.
        saDiamond = createSubnetActor(saConstructorParams);

        // increment the block number by 5 (could be other number as well) so that commit
        // parent finality called down stream will work we need this because in setUp,
        // parent finality is committed at the block height, without
        // incrementing the block number, test won't pass
        vm.roll(5);

        addValidator(TOPDOWN_VALIDATOR_1, 100);

        (address validatorAddress, bytes memory publicKey) = TestUtils.deriveValidatorAddress(100);
        join(validatorAddress, publicKey);

        SubnetID memory subnetId = gatewayDiamond.getter().getNetworkName().createSubnetId(address(saDiamond));

        (bool exists, Subnet memory subnet) = gatewayDiamond.getter().getSubnet(subnetId);
        assert(exists);
        return subnet;
    }
}<|MERGE_RESOLUTION|>--- conflicted
+++ resolved
@@ -33,12 +33,7 @@
 
 import {GatewayFacetsHelper} from "../helpers/GatewayFacetsHelper.sol";
 
-<<<<<<< HEAD
-import {ActivityCommitment} from "../../contracts/activities/Activity.sol";
-
-=======
 import {ActivitySummary} from "../../contracts/activities/Activity.sol";
->>>>>>> 4fb53b9f
 
 contract GatewayDiamondTokenTest is Test, IntegrationTestBase {
     using SubnetIDHelper for SubnetID;
@@ -171,11 +166,7 @@
             blockHeight: gatewayDiamond.getter().bottomUpCheckPeriod(),
             nextConfigurationNumber: 0,
             msgs: msgs,
-<<<<<<< HEAD
-            activities: ActivityCommitment({ summary: bytes32(0)})
-=======
             activities: ActivitySummary({totalActiveValidators: 1, commitment: bytes32(0)})
->>>>>>> 4fb53b9f
         });
 
         vm.prank(address(saDiamond));
@@ -234,11 +225,7 @@
             blockHeight: gatewayDiamond.getter().bottomUpCheckPeriod(),
             nextConfigurationNumber: 0,
             msgs: msgs,
-<<<<<<< HEAD
-            activities: ActivityCommitment({ summary: bytes32(0)})
-=======
             activities: ActivitySummary({totalActiveValidators: 1, commitment: bytes32(0)})
->>>>>>> 4fb53b9f
         });
 
         // Verify that we received the call and that the recipient has the tokens.
